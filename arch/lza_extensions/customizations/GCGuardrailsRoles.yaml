AWSTemplateFormatVersion: 2010-09-09
Description: Deploys the Government of Canada Guardrails Assessment Package Worker Account Roles

Parameters:
  OrganizationName:
    Type: String
    Description: >-
      The name of the organization that will be used as a prefix to stack resources including lambdas.
  AuditAccountID:
    Type: String
    Default: ""
    Description: 12-digit AWS Account ID (e.g., '222222222222')
  RolePrefix:
    Type: String
    Default: "AM-"
    Description: >-
      The prefix to apply to generated role names
  AccelRolePrefix:
    Type: String
    Default: "AWSA-"
    Description: >-
      The Accelerator role prefix for privileged access, in ASEA or LZA deployed by ProServices this could be AWSA- etc
  EvidenceBucketName:
    Type: String
    Default: ""
    Description: >-
      Bucket will store evidence documents.

Resources:
  GCLambdaExecutionRole:
    Type: AWS::IAM::Role
    Properties:
      AssumeRolePolicyDocument:
        !Sub | 
          {
              "Version": "2012-10-17",
              "Statement": [
                  {
                      "Effect": "Allow",
                      "Principal": {
                          "AWS": [
                              "arn:aws:sts::${AuditAccountID}:assumed-role/${RolePrefix}default_assessment_role/${OrganizationName}gc01_check_alerts_flag_misuse",
                              "arn:aws:sts::${AuditAccountID}:assumed-role/${RolePrefix}default_assessment_role/${OrganizationName}gc01_check_attestation_letter",
<<<<<<< HEAD
                              "arn:aws:sts::${AuditAccountID}:assumed-role/${RolePrefix}default_assessment_role/${OrganizationName}gc11_check_security_contact",
                              "arn:aws:sts::${AuditAccountID}:assumed-role/${RolePrefix}default_assessment_role/${OrganizationName}gc01_check_iam_users_mfa",
                              "arn:aws:sts::${AuditAccountID}:assumed-role/${RolePrefix}default_assessment_role/${OrganizationName}gc05_check_data_location",
                              "arn:aws:sts::${AuditAccountID}:assumed-role/${RolePrefix}default_assessment_role/${OrganizationName}gc11_check_trail_logging",
                              "arn:aws:sts::${AuditAccountID}:assumed-role/${RolePrefix}default_assessment_role/${OrganizationName}gc02_check_iam_password_policy",
                              "arn:aws:sts::${AuditAccountID}:assumed-role/${RolePrefix}default_assessment_role/${OrganizationName}gc02_check_group_access_configuration",
                              "arn:aws:sts::${AuditAccountID}:assumed-role/${RolePrefix}default_assessment_role/${OrganizationName}gc02_check_least_privileged_roles",
                              "arn:aws:sts::${AuditAccountID}:assumed-role/${RolePrefix}default_assessment_role/${OrganizationName}gc02_check_privileged_roles_review",
                              "arn:aws:sts::${AuditAccountID}:assumed-role/${RolePrefix}default_assessment_role/${OrganizationName}gc09_check_netsec_architecture",
                              "arn:aws:sts::${AuditAccountID}:assumed-role/${RolePrefix}default_assessment_role/${OrganizationName}gc03_check_iam_cloudwatch_alarms",
                              "arn:aws:sts::${AuditAccountID}:assumed-role/${RolePrefix}default_assessment_role/${OrganizationName}gc10_confirmation_of_mou",
                              "arn:aws:sts::${AuditAccountID}:assumed-role/${RolePrefix}default_assessment_role/${OrganizationName}gc08_check_target_network_architecture",
                              "arn:aws:sts::${AuditAccountID}:assumed-role/${RolePrefix}default_assessment_role/${OrganizationName}gc08_check_cloud_deployment_guide",
=======
>>>>>>> e07b0f03
                              "arn:aws:sts::${AuditAccountID}:assumed-role/${RolePrefix}default_assessment_role/${OrganizationName}gc01_check_root_mfa",
                              "arn:aws:sts::${AuditAccountID}:assumed-role/${RolePrefix}default_assessment_role/${OrganizationName}gc01_check_federated_users_mfa",
                              "arn:aws:sts::${AuditAccountID}:assumed-role/${RolePrefix}default_assessment_role/${OrganizationName}gc01_check_iam_users_mfa",
                              "arn:aws:sts::${AuditAccountID}:assumed-role/${RolePrefix}default_assessment_role/${OrganizationName}gc01_check_mfa_digital_policy",
                              "arn:aws:sts::${AuditAccountID}:assumed-role/${RolePrefix}default_assessment_role/${OrganizationName}gc01_check_monitoring_and_logging"
                              "arn:aws:sts::${AuditAccountID}:assumed-role/${RolePrefix}default_assessment_role/${OrganizationName}gc01_check_root_mfa",
                              "arn:aws:sts::${AuditAccountID}:assumed-role/${RolePrefix}default_assessment_role/${OrganizationName}gc02_check_group_access_configuration",
                              "arn:aws:sts::${AuditAccountID}:assumed-role/${RolePrefix}default_assessment_role/${OrganizationName}gc02_check_iam_password_policy",
                              "arn:aws:sts::${AuditAccountID}:assumed-role/${RolePrefix}default_assessment_role/${OrganizationName}gc02_check_least_privileged_roles",
                              "arn:aws:sts::${AuditAccountID}:assumed-role/${RolePrefix}default_assessment_role/${OrganizationName}gc02_check_privileged_roles_review",
                              "arn:aws:sts::${AuditAccountID}:assumed-role/${RolePrefix}default_assessment_role/${OrganizationName}gc03_check_endpoint_access_config",
                              "arn:aws:sts::${AuditAccountID}:assumed-role/${RolePrefix}default_assessment_role/${OrganizationName}gc03_check_iam_cloudwatch_alarms",
                              "arn:aws:sts::${AuditAccountID}:assumed-role/${RolePrefix}default_assessment_role/${OrganizationName}gc03_check_trusted_devices_admin_access",
                              "arn:aws:sts::${AuditAccountID}:assumed-role/${RolePrefix}default_assessment_role/${OrganizationName}gc04_check_alerts_flag_misuse",
                              "arn:aws:sts::${AuditAccountID}:assumed-role/${RolePrefix}default_assessment_role/${OrganizationName}gc04_check_enterprise_monitoring",
                              "arn:aws:sts::${AuditAccountID}:assumed-role/${RolePrefix}default_assessment_role/${OrganizationName}gc05_check_data_location",
                              "arn:aws:sts::${AuditAccountID}:assumed-role/${RolePrefix}default_assessment_role/${OrganizationName}gc07_check_secure_network_transmission_policy",
                              "arn:aws:sts::${AuditAccountID}:assumed-role/${RolePrefix}default_assessment_role/${OrganizationName}gc08_check_cloud_deployment_guide",
                              "arn:aws:sts::${AuditAccountID}:assumed-role/${RolePrefix}default_assessment_role/${OrganizationName}gc08_check_cloud_segmentation_design",
                              "arn:aws:sts::${AuditAccountID}:assumed-role/${RolePrefix}default_assessment_role/${OrganizationName}gc08_check_target_network_architecture",
                              "arn:aws:sts::${AuditAccountID}:assumed-role/${RolePrefix}default_assessment_role/${OrganizationName}gc09_check_netsec_architecture",
                              "arn:aws:sts::${AuditAccountID}:assumed-role/${RolePrefix}default_assessment_role/${OrganizationName}gc10_check_cyber_center_sensors",
                              "arn:aws:sts::${AuditAccountID}:assumed-role/${RolePrefix}default_assessment_role/${OrganizationName}gc10_confirmation_of_mou",
                              "arn:aws:sts::${AuditAccountID}:assumed-role/${RolePrefix}default_assessment_role/${OrganizationName}gc11_check_monitoring_all_users",
                              "arn:aws:sts::${AuditAccountID}:assumed-role/${RolePrefix}default_assessment_role/${OrganizationName}gc11_check_monitoring_use_cases",
                              "arn:aws:sts::${AuditAccountID}:assumed-role/${RolePrefix}default_assessment_role/${OrganizationName}gc11_check_policy_event_logging",
                              "arn:aws:sts::${AuditAccountID}:assumed-role/${RolePrefix}default_assessment_role/${OrganizationName}gc11_check_security_contact",
                              "arn:aws:sts::${AuditAccountID}:assumed-role/${RolePrefix}default_assessment_role/${OrganizationName}gc11_check_timezone",
                              "arn:aws:sts::${AuditAccountID}:assumed-role/${RolePrefix}default_assessment_role/${OrganizationName}gc11_check_trail_logging",
                              "arn:aws:sts::${AuditAccountID}:assumed-role/${RolePrefix}default_assessment_role/${OrganizationName}gc12_check_marketplace",
                              "arn:aws:sts::${AuditAccountID}:assumed-role/${RolePrefix}default_assessment_role/${OrganizationName}gc13_emergency_account_alerts",
                              "arn:aws:sts::${AuditAccountID}:assumed-role/${RolePrefix}default_assessment_role/${OrganizationName}gc13_emergency_account_management",
                              "arn:aws:sts::${AuditAccountID}:assumed-role/${RolePrefix}default_assessment_role/${OrganizationName}gc13_emergency_account_mgmt_approvals",
                              "arn:aws:sts::${AuditAccountID}:assumed-role/${RolePrefix}default_assessment_role/${OrganizationName}gc13_emergency_account_testing",
                              "arn:aws:sts::${AuditAccountID}:assumed-role/${RolePrefix}default_assessment_role/configLambdaExecution"
                          ]
                      },
                      "Action": "sts:AssumeRole"
                  }
              ]
          }
      Description: "GC Guardrails - Assessment Role"
      ManagedPolicyArns:
        - arn:aws:iam::aws:policy/service-role/AWSConfigRulesExecutionRole
      Path: "/"
      RoleName: !Sub ${AccelRolePrefix}GCLambdaExecutionRole
      Tags:
        - Key: "Source"
          Value: "ProServe Delivery Kit"

  GCLambdaExecutionRole2:
    Type: AWS::IAM::Role
    Properties:
      AssumeRolePolicyDocument: !Sub |
        {
            "Version": "2012-10-17",
            "Statement": [
                {
                    "Effect": "Allow",
                    "Principal": {
                        "AWS": [
                            "arn:aws:sts::${AuditAccountID}:assumed-role/${RolePrefix}default_assessment_role/${OrganizationName}gc06_check_encryption_at_rest_part1",
                            "arn:aws:sts::${AuditAccountID}:assumed-role/${RolePrefix}default_assessment_role/${OrganizationName}gc06_check_encryption_at_rest_part2",
                            "arn:aws:sts::${AuditAccountID}:assumed-role/${RolePrefix}default_assessment_role/${OrganizationName}gc07_check_certificate_authorities",
                            "arn:aws:sts::${AuditAccountID}:assumed-role/${RolePrefix}default_assessment_role/${OrganizationName}gc07_check_cryptographic_algorithms",
                            "arn:aws:sts::${AuditAccountID}:assumed-role/${RolePrefix}default_assessment_role/${OrganizationName}gc07_check_encryption_in_transit",
                            "arn:aws:sts::${AuditAccountID}:assumed-role/${RolePrefix}default_assessment_role/configLambdaExecution"
                        ]
                    },
                    "Action": "sts:AssumeRole"
                }
            ]
        }
      Description: "GC Guardrails - Assessment Role 2"
      ManagedPolicyArns:
        - arn:aws:iam::aws:policy/service-role/AWSConfigRulesExecutionRole
      Path: "/"
      RoleName: !Sub ${AccelRolePrefix}GCLambdaExecutionRole2
      Tags:
        - Key: "Source"
          Value: "ProServe Delivery Kit"

  # Encryption in Transit Checks Access
  GCLambdaExecutionRoleInTransitEncryptionPolicy:
    Type: AWS::IAM::Policy
    Properties:
      PolicyDocument:
        Version: "2012-10-17"
        Statement:
          - Sid: S3
            Action:
              - "s3:ListAllMyBuckets"
              - "s3:ListBucket"
              - "s3:GetBucketPolicy"
            Resource: "*"
            Effect: Allow
          - Sid: AllowRedshift
            Action:
              - "redshift:DescribeClusters"
              - "redshift:DescribeClusterParameters"
            Resource: "arn:aws:redshift:*:*:cluster:*"
            Effect: Allow
          - Sid: AllowAPI
            Action:
              - "apigateway:GET"
            Resource: "*"
            Effect: Allow
          - Sid: AllowELB
            Action:
              - "elasticloadbalancing:Describe*"
            Resource:
              - "*"
            Effect: Allow
          - Sid: AllowES
            Action:
              - "es:ListDomainNames"
              - "es:DescribeDomains"
              - "es:DescribeElasticsearchDomains"
            Resource: "*"
            Effect: Allow
          - Sid: AllowReadTags
            Action:
              - "tag:GetResources"
            Resource: "*"
            Effect: Allow
          - Sid: AllowCloudFront
            Action:
              - "cloudfront:Describe*"
              - "cloudfront:Get*"
              - "cloudfront:List*"
            Resource: "*"
            Effect: Allow
      PolicyName: !Sub "${OrganizationName}GCLambdaExecutionRoleInTransitEncryptionPolicy"
      Roles:
        - !Ref GCLambdaExecutionRole2

  GCLambdaExecutionRoleS3AccessPolicy:
    Type: AWS::IAM::Policy
    Properties:
      PolicyDocument:
        Version: "2012-10-17"
        Statement:
          - Sid: AllowS3Access
            Action:
              - "s3:GetObject"
              - "s3:GetObjectAcl"
              - "s3:GetObjectAttributes"
              - "s3:GetObjectLegalHold"
              - "s3:GetObjectRetention"
              - "s3:GetObjectTagging"
              - "s3:GetObjectTorrent"
              - "s3:GetObjectVersion"
              - "s3:GetObjectVersionAcl"
              - "s3:GetObjectVersionAttributes"
              - "s3:GetObjectVersionForReplication"
              - "s3:GetObjectVersionTagging"
              - "s3:GetObjectVersionTorrent"
              - "s3:ListBucket"
            Resource:
              - !Sub "arn:aws:s3:::${EvidenceBucketName}"
              - !Sub "arn:aws:s3:::${EvidenceBucketName}/*"
            Effect: Allow
          - Sid: AllowListBuckets
            Action:
              - s3:ListAllMyBuckets
            Resource: "*"
            Effect: Allow
      PolicyName: !Sub "${OrganizationName}evidence_bucket_access_policy"
      Roles:
        - !Ref GCLambdaExecutionRole

  # CW Logs Access
  GCLambdaExecutionRoleCWLogsPolicy:
    Type: AWS::IAM::Policy
    Properties:
      PolicyDocument:
        Version: "2012-10-17"
        Statement:
          - Sid: AllowCreateLogGroup
            Action:
              - "logs:CreateLogGroup"
            Resource:
              - !Sub "arn:aws:logs:${AWS::Region}:${AWS::AccountId}:*"
            Effect: Allow
          - Sid: AllowLogging
            Action:
              - "logs:CreateLogGroup"
              - "logs:CreateLogStream"
              - "logs:PutLogEvents"
            Resource:
              - !Sub "arn:aws:logs:${AWS::Region}:${AWS::AccountId}:log-group:/aws/lambda/${OrganizationName}gc*"
            Effect: Allow
      PolicyName: !Sub "${OrganizationName}GCLambdaExecutionRoleCWLogsPolicy"
      Roles:
        - !Ref GCLambdaExecutionRole
        - !Ref GCLambdaExecutionRole2

  # IAM Access
  GCLambdaExecutionRoleIAMPolicy:
    Type: AWS::IAM::Policy
    Properties:
      PolicyDocument:
        Version: "2012-10-17"
        Statement:
          - Sid: AllowIAMQueries
            Action:
              - "iam:GenerateCredentialReport"
              - "iam:GetAccountPasswordPolicy"
              - "iam:GetCredentialReport"
              - "iam:GetLoginProfile"
              - "iam:GetRole"
              - "iam:GetUser"
              - "iam:ListAttachedRolePolicies"
              - "iam:ListMFADevices"
              - "iam:ListUsers"
              - "iam:Simulate*"
            Resource: "*"
            Effect: Allow
          - Sid: AllowCloudWatchAlarmQueries
            Action:
              - "cloudwatch:DescribeAlarms"
            Resource: "*"
            Effect: Allow
      PolicyName: !Sub "${OrganizationName}GCLambdaExecutionRoleIAMPolicy"
      Roles:
        - !Ref GCLambdaExecutionRole

  # Datastores Access
  GCLambdaExecutionRoleDatastoresPolicy:
    Type: AWS::IAM::Policy
    Properties:
      PolicyDocument:
        Version: "2012-10-17"
        Statement:
          - Sid: AllowDatastoreChecks
            Action:
              - "apigateway:GET"
              - "backup:ListBackupVaults"
              - "backup:ListRecoveryPointsByBackupVault"
              - "cassandra:Select"
              - "codebuild:BatchGetProjects"
              - "codebuild:ListProjects"
              - "dax:DescribeClusters"
              - "docdb-elastic:ListClusters"
              - "docdb-elastic:ListClusterSnapshots"
              - "dynamodb:DescribeTable"
              - "dynamodb:ListTables"
              - "ec2:DescribeRegions"
              - "ec2:DescribeVolumes"
              - "ec2:GetEbsEncryptionByDefault"
              - "eks:DescribeCluster"
              - "eks:ListClusters"
              - "elasticache:DescribeCacheClusters"
              - "elasticache:DescribeSnapshots"
              - "elasticfilesystem:DescribeFileSystems"
              - "kinesis:DescribeStream"
              - "kinesis:ListStreams"
              - "memorydb:DescribeClusters"
              - "memorydb:DescribeSnapshots"
              - "qldb:DescribeLedger"
              - "qldb:ListLedgers"
              - "rds:DescribeDBClusters"
              - "rds:DescribeDBClusterSnapshots"
              - "rds:DescribeDBInstances"
              - "rds:DescribeDBSnapshots"
              - "resource-explorer-2:ListIndexes"
              - "resource-explorer-2:Search"
              - "s3:GetBucketLocation"
              - "s3:GetBucketPolicy"
              - "s3:GetEncryptionConfiguration"
              - "s3:ListAllMyBuckets"
              - "s3:ListBucket"
              - "sns:GetTopicAttributes"
              - "sns:ListTopics"
              - "tag:GetResources"
              - "timestream:DescribeEndpoints"
              - "timestream:ListDatabases"
              - "timestream:ListTables"
            Resource: "*"
            Effect: Allow
      PolicyName: !Sub "${OrganizationName}GCLambdaExecutionRoleDatastorePolicy"
      Roles:
        - !Ref GCLambdaExecutionRole
        - !Ref GCLambdaExecutionRole2

  # Account Access
  GCLambdaExecutionRoleAccountPolicy:
    Type: AWS::IAM::Policy
    Properties:
      PolicyDocument:
        Version: "2012-10-17"
        Statement:
          - Sid: AllowReadAccountInfo
            Action:
              - "account:GetAlternateContact"
            Resource:
              - "arn:aws:account::*:account"
              - "arn:aws:account::*:account/o-*/*"
            Effect: Allow
      PolicyName: GCLambdaExecutionRoleAccountPolicy
      Roles:
        - !Ref GCLambdaExecutionRole

  # Events Access
  GCLambdaExecutionRoleEventsPolicy:
    Type: AWS::IAM::Policy
    Properties:
      PolicyDocument:
        Version: "2012-10-17"
        Statement:
          - Sid: AllowEventChecks
            Action:
              - "events:ListRules"
              - "events:ListTargetsByRule"
            Resource:
              - "*"
            Effect: Allow
      PolicyName: GCLambdaExecutionRoleEventsPolicy
      Roles:
        - !Ref GCLambdaExecutionRole

  # SNS Access
  GCLambdaExecutionRoleSNSPolicy:
    Type: AWS::IAM::Policy
    Properties:
      PolicyDocument:
        Version: "2012-10-17"
        Statement:
          - Sid: AllowSNSChecks
            Action:
              - "sns:GetSubscriptionAttributes"
              - "sns:ListSubscriptionsByTopic"
            Resource:
              - "*"
            Effect: Allow
      PolicyName: GCLambdaExecutionRoleSNSPolicy
      Roles:
        - !Ref GCLambdaExecutionRole

  # GuardDuty Access
  GCLambdaExecutionRoleGuardDutyPolicy:
    Type: AWS::IAM::Policy
    Properties:
      PolicyDocument:
        Version: "2012-10-17"
        Statement:
          - Sid: AllowGuardDutyChecks
            Action:
              - "guardduty:ListDetectors"
            Resource:
              - "*"
            Effect: Allow
      PolicyName: GCLambdaExecutionRoleGuardDutyPolicy
      Roles:
        - !Ref GCLambdaExecutionRole

  # CloudTrail Access
  GCLambdaExecutionRoleCloudTrailPolicy:
    Type: AWS::IAM::Policy
    Properties:
      PolicyDocument:
        Version: "2012-10-17"
        Statement:
          - Sid: AllowCloudTrailChecks
            Action:
              - "cloudtrail:DescribeTrails"
              - "cloudtrail:GetEventSelectors"
              - "cloudtrail:GetTrail"
              - "cloudtrail:GetTrailStatus"
              - "cloudtrail:ListTrails"
              - "cloudtrail:LookupEvents"
            Resource:
              - "*"
            Effect: Allow
      PolicyName: !Sub "${OrganizationName}GCLambdaExecutionRoleCloudTrailPolicy"
      Roles:
        - !Ref GCLambdaExecutionRole
        - !Ref GCLambdaExecutionRole2

  # Marketplace Access
  GCLambdaExecutionRoleMarketplacePolicy:
    Type: AWS::IAM::Policy
    Properties:
      PolicyDocument:
        Version: "2012-10-17"
        Statement:
          - Sid: AllowMarketplaceChecks
            Action:
              - "aws-marketplace:ListEntities"
            Resource:
              - "*"
            Effect: Allow
      PolicyName: !Sub "${OrganizationName}GCLambdaExecutionRoleMarketplacePolicy"
      Roles:
        - !Ref GCLambdaExecutionRole

  # Organizations Access
  GCLambdaExecutionRoleOrganizationsPolicy:
    Type: AWS::IAM::Policy
    Properties:
      PolicyDocument:
        Version: "2012-10-17"
        Statement:
          - Sid: AllowOrganizationsChecks
            Action:
              - "organizations:Describe*"
              - "organizations:list*"
            Resource:
              - "*"
            Effect: Allow
      PolicyName: !Sub "${OrganizationName}GCLambdaExecutionRoleOrganizationsPolicy"
      Roles:
        - !Ref GCLambdaExecutionRole

  # IAM Access
  GCLambdaExecutionRoleCloudFrontPolicy:
    Type: AWS::IAM::Policy
    Properties:
      PolicyDocument:
        Version: "2012-10-17"
        Statement:
          - Sid: AllowCloudFrontQueries
            Action:
              - "cloudfront:Describe*"
              - "cloudfront:Get*"
              - "cloudfront:List*"
            Resource: 
              - "*"
            Effect: Allow
      PolicyName: !Sub "${OrganizationName}GCLambdaExecutionRoleCloudFrontPolicy"
      Roles:
        - !Ref GCLambdaExecutionRole
        - !Ref GCLambdaExecutionRole2

  # ACM Access
  GCLambdaExecutionRoleAcmPolicy:
    Type: AWS::IAM::Policy
    Properties:
      PolicyDocument:
        Version: "2012-10-17"
        Statement:
          - Sid: AllowAcmQueries
            Action:
              - "acm:Describe*"
              - "acm:Get*"
              - "acm:List*"
            Resource: 
              - "*"
            Effect: Allow
      PolicyName: !Sub "${OrganizationName}GCLambdaExecutionRoleAcmPolicy"
      Roles:
        - !Ref GCLambdaExecutionRole
        - !Ref GCLambdaExecutionRole2<|MERGE_RESOLUTION|>--- conflicted
+++ resolved
@@ -41,22 +41,6 @@
                           "AWS": [
                               "arn:aws:sts::${AuditAccountID}:assumed-role/${RolePrefix}default_assessment_role/${OrganizationName}gc01_check_alerts_flag_misuse",
                               "arn:aws:sts::${AuditAccountID}:assumed-role/${RolePrefix}default_assessment_role/${OrganizationName}gc01_check_attestation_letter",
-<<<<<<< HEAD
-                              "arn:aws:sts::${AuditAccountID}:assumed-role/${RolePrefix}default_assessment_role/${OrganizationName}gc11_check_security_contact",
-                              "arn:aws:sts::${AuditAccountID}:assumed-role/${RolePrefix}default_assessment_role/${OrganizationName}gc01_check_iam_users_mfa",
-                              "arn:aws:sts::${AuditAccountID}:assumed-role/${RolePrefix}default_assessment_role/${OrganizationName}gc05_check_data_location",
-                              "arn:aws:sts::${AuditAccountID}:assumed-role/${RolePrefix}default_assessment_role/${OrganizationName}gc11_check_trail_logging",
-                              "arn:aws:sts::${AuditAccountID}:assumed-role/${RolePrefix}default_assessment_role/${OrganizationName}gc02_check_iam_password_policy",
-                              "arn:aws:sts::${AuditAccountID}:assumed-role/${RolePrefix}default_assessment_role/${OrganizationName}gc02_check_group_access_configuration",
-                              "arn:aws:sts::${AuditAccountID}:assumed-role/${RolePrefix}default_assessment_role/${OrganizationName}gc02_check_least_privileged_roles",
-                              "arn:aws:sts::${AuditAccountID}:assumed-role/${RolePrefix}default_assessment_role/${OrganizationName}gc02_check_privileged_roles_review",
-                              "arn:aws:sts::${AuditAccountID}:assumed-role/${RolePrefix}default_assessment_role/${OrganizationName}gc09_check_netsec_architecture",
-                              "arn:aws:sts::${AuditAccountID}:assumed-role/${RolePrefix}default_assessment_role/${OrganizationName}gc03_check_iam_cloudwatch_alarms",
-                              "arn:aws:sts::${AuditAccountID}:assumed-role/${RolePrefix}default_assessment_role/${OrganizationName}gc10_confirmation_of_mou",
-                              "arn:aws:sts::${AuditAccountID}:assumed-role/${RolePrefix}default_assessment_role/${OrganizationName}gc08_check_target_network_architecture",
-                              "arn:aws:sts::${AuditAccountID}:assumed-role/${RolePrefix}default_assessment_role/${OrganizationName}gc08_check_cloud_deployment_guide",
-=======
->>>>>>> e07b0f03
                               "arn:aws:sts::${AuditAccountID}:assumed-role/${RolePrefix}default_assessment_role/${OrganizationName}gc01_check_root_mfa",
                               "arn:aws:sts::${AuditAccountID}:assumed-role/${RolePrefix}default_assessment_role/${OrganizationName}gc01_check_federated_users_mfa",
                               "arn:aws:sts::${AuditAccountID}:assumed-role/${RolePrefix}default_assessment_role/${OrganizationName}gc01_check_iam_users_mfa",
