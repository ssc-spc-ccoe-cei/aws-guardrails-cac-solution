--- conflicted
+++ resolved
@@ -30,7 +30,6 @@
   GCLambdaExecutionRole:
     Type: AWS::IAM::Role
     Properties:
-<<<<<<< HEAD
       AssumeRolePolicyDocument:
         !Sub | 
           {
@@ -59,47 +58,15 @@
                               "arn:aws:sts::${AuditAccountID}:assumed-role/${RolePrefix}default_assessment_role/${OrganizationName}gc01_check_mfa_digital_policy",
                               "arn:aws:sts::${AuditAccountID}:assumed-role/${RolePrefix}default_assessment_role/${OrganizationName}gc01_check_monitoring_and_logging"
                               "arn:aws:sts::${AuditAccountID}:assumed-role/${RolePrefix}default_assessment_role/${OrganizationName}gc01_check_alerts_flag_misuse"
-                              "arn:aws:sts::${AuditAccountID}:assumed-role/${RolePrefix}default_assessment_role/${OrganizationName}gc12_check_marketplace"
+                              "arn:aws:sts::${AuditAccountID}:assumed-role/${RolePrefix}default_assessment_role/${OrganizationName}gc12_check_marketplace",
+                              "arn:aws:sts::${AuditAccountID}:assumed-role/${RolePrefix}default_assessment_role/${OrganizationName}gc13_emergency_account_management",
+                              "arn:aws:sts::${AuditAccountID}:assumed-role/${RolePrefix}default_assessment_role/${OrganizationName}gc13_emergency_account_mgmt_approvals"
                           ]
                       },
                       "Action": "sts:AssumeRole"
                   }
               ]
           }
-=======
-      AssumeRolePolicyDocument: !Sub |
-        {
-            "Version": "2012-10-17",
-            "Statement": [
-                {
-                    "Effect": "Allow",
-                    "Principal": {
-                        "AWS": [
-                            "arn:aws:sts::${AuditAccountID}:assumed-role/${RolePrefix}default_assessment_role/configLambdaExecution",
-                            "arn:aws:sts::${AuditAccountID}:assumed-role/${RolePrefix}default_assessment_role/${OrganizationName}gc07_check_secure_network_transmission_policy",
-                            "arn:aws:sts::${AuditAccountID}:assumed-role/${RolePrefix}default_assessment_role/${OrganizationName}gc04_check_enterprise_monitoring",
-                            "arn:aws:sts::${AuditAccountID}:assumed-role/${RolePrefix}default_assessment_role/${OrganizationName}gc01_check_attestation_letter",
-                            "arn:aws:sts::${AuditAccountID}:assumed-role/${RolePrefix}default_assessment_role/${OrganizationName}gc11_check_security_contact",
-                            "arn:aws:sts::${AuditAccountID}:assumed-role/${RolePrefix}default_assessment_role/${OrganizationName}gc02_check_iam_users_mfa",
-                            "arn:aws:sts::${AuditAccountID}:assumed-role/${RolePrefix}default_assessment_role/${OrganizationName}gc05_check_data_location",
-                            "arn:aws:sts::${AuditAccountID}:assumed-role/${RolePrefix}default_assessment_role/${OrganizationName}gc11_check_trail_logging",
-                            "arn:aws:sts::${AuditAccountID}:assumed-role/${RolePrefix}default_assessment_role/${OrganizationName}gc02_check_iam_password_policy",
-                            "arn:aws:sts::${AuditAccountID}:assumed-role/${RolePrefix}default_assessment_role/${OrganizationName}gc09_check_netsec_architecture",
-                            "arn:aws:sts::${AuditAccountID}:assumed-role/${RolePrefix}default_assessment_role/${OrganizationName}gc03_check_iam_cloudwatch_alarms",
-                            "arn:aws:sts::${AuditAccountID}:assumed-role/${RolePrefix}default_assessment_role/${OrganizationName}gc10_confirmation_of_mou",
-                            "arn:aws:sts::${AuditAccountID}:assumed-role/${RolePrefix}default_assessment_role/${OrganizationName}gc08_check_target_network_architecture",
-                            "arn:aws:sts::${AuditAccountID}:assumed-role/${RolePrefix}default_assessment_role/${OrganizationName}gc08_check_cloud_deployment_guide",
-                            "arn:aws:sts::${AuditAccountID}:assumed-role/${RolePrefix}default_assessment_role/${OrganizationName}gc01_check_root_mfa",
-                            "arn:aws:sts::${AuditAccountID}:assumed-role/${RolePrefix}default_assessment_role/${OrganizationName}gc12_check_marketplace",
-                            "arn:aws:sts::${AuditAccountID}:assumed-role/${RolePrefix}default_assessment_role/${OrganizationName}gc13_emergency_account_management",
-                            "arn:aws:sts::${AuditAccountID}:assumed-role/${RolePrefix}default_assessment_role/${OrganizationName}gc13_emergency_account_mgmt_approvals"
-                        ]
-                    },
-                    "Action": "sts:AssumeRole"
-                }
-            ]
-        }
->>>>>>> d3e9905f
       Description: "GC Guardrails - Assessment Role"
       ManagedPolicyArns:
         - arn:aws:iam::aws:policy/service-role/AWSConfigRulesExecutionRole
