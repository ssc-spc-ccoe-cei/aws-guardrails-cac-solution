AWSTemplateFormatVersion: 2010-09-09
Description: Deploys the Government of Canada Guardrails Assessment Package

Metadata:
  AWS::CloudFormation::Interface:
    ParameterGroups:
      - Label:
          default: Required Parameters
        Parameters:
          - OrganizationName
          - OrganizationId
          - ExecutionName
          - RootOUID
          - AuditAccountID
          - SecurityOUID
          - RolePrefix
          - AccelRolePrefix
          - AccleratorRole
          - PipelineBucket
          - BGA1
          - BGA2
      - Label:
          default: Optional Parameters
        Parameters:
          - EvidenceBucketName
          - AWSConfigConformsBucketName
          - AdditionalAssessmentAdminRoleARN
          - DestBucketName
          - DeployRoles
    ParameterLabels:
      OrganizationName:
        default: The name of the organization
      OrganizationId:
        default: The ID of the organization
      ExecutionName:
        default: Execution name of the IAM role that is passed to GC permission's
      RootOUID:
        default: ID of the AWS Organizations Root OU
      AuditAccountID:
        default: AWS Account ID of the Audit Account
      BGA1:
        default: First Breakglass Account
      BGA2:
        default: Second Breakglass Account
      SecurityOUID:
        default: ID of the AWS Organizations Security OU
      RolePrefix:
        default: The prefix to apply to generated role names
      AccelRolePrefix:
        default: The Accelerator role prefix for priveledged access, in ASEA or LZA deployed by ProServices this could be AWSA- etc
      AccleratorRole:
        default: The role used to assume access to organizational accounts, in ASEA = ASEA-PipelineRole, LZA = OrganizationAccountAccessRole could also be PBMMAccel etc.
      PipelineBucket:
        default: The deployment pipeline bucket holding child templates and packaged lambda code.
      EvidenceBucketName:
        default: Name for the S3 Evidence bucket
      AWSConfigConformsBucketName:
        default: Name for the S3 AWS Config Conformance Pack assets bucket
      AdditionalAssessmentAdminRoleARN:
        default: Additional Audit Manager Assessment Admin Role ARN
      DestBucketName:
        default: Name of the S3 bucket (leave as is unless instructed otherwise)
      DeployRoles:
        default: True/ False flag used to create GC Guardrails Roles (default - False)
      DeployVersion:
        default: The version to deploy

Parameters:
  OrganizationName:
    Type: String
    Description: >-
      The name of the organization that will be used as a prefix to stack resources including lambdas.
  OrganizationId:
    Type: String
    Description: >-
      Organization Id provided by root.yaml.
  ExecutionName:
    Type: String
    Description: >-
      Execution name of the IAM role that is passed to GC permission's.
  RootOUID:
    Type: String
    Default: ""
    Description: Copy from the AWS Organizations console (e.g., r-abc1)
  AuditAccountID:
    Type: String
    Default: ""
    Description: 12-digit AWS Account ID (e.g., '222222222222')
  BGA1:
    Type: String
    Default: "bgUser1"
    Description: First breakglass account name
  BGA2:
    Type: String
    Default: "bgUser2"
    Description: Second breakglass account name
  SecurityOUID:
    Type: String
    Default: ""
    Description: >-
      Copy from the AWS Organizations console (e.g., ou-1234-abcdefg)
  RolePrefix:
    Type: String
    Default: "AM-"
    Description: >-
      The prefix to apply to generated role names
  AccelRolePrefix:
    Type: String
    Default: "AWSA-"
    Description: >-
      The Accelerator role prefix for priveledged access, in ASEA or LZA deployed by ProServices this could be AWSA- etc
  AccleratorRole:
    Type: String
    Description: >-
      The role used to assume access to organizational accounts, in ASEA = ASEA-PipelineRole, LZA = OrganizationAccountAccessRole could also be PBMMAccel etc.
  PipelineBucket:
    Type: String
    Description: >-
      The deployment pipeline bucket holding child templates and packaged lambda code.
  EvidenceBucketName:
    Type: String
    Default: ""
    Description: >-
      Bucket will store evidence documents. If not provided, a name will be generated.
  AWSConfigConformsBucketName:
    Type: String
    Default: ""
    Description: >-
      Bucket will store AWS Config Conformance Pack assets. If not provided, a name will be generated. (name must start with awsconfigconforms- ).
  AdditionalAssessmentAdminRoleARN:
    Type: String
    Default: ""
    Description: >-
      ARN of any additional role that should be configured as owners of the Assessment in Audit Manager
  DestBucketName:
    Type: String
    Default: "*GCDestBucketName*"
    Description: Bucket to which evidence will be shared
  DeployRoles:
    Type: String
    Default: false
    AllowedValues: [true, false]
  InvokeUpdate:
    Type: String
    Default: '17d78b5e-9745-41e4-a926-9fd9f660bf23'
  DeployVersion:
    Type: String
    Default: 1.0.0

Conditions:
  GenerateEvidenceBucketName: !Equals [ !Ref EvidenceBucketName, "" ]
  GenerateAWSConfigConformsBucketName: !Equals [ !Ref AWSConfigConformsBucketName, "" ]
  DeployRoles: !Equals [ !Ref DeployRoles, "true" ]

Resources:
  ##################################################
  # Part 1 - Management Account Pre-requisites
  ##################################################
  # Priveledged Role Creation
  LambdaCreateRole:
    Type: "AWS::IAM::Role"
    Condition: DeployRoles
    Properties:
      ManagedPolicyArns:
        - arn:aws:iam::aws:policy/service-role/AWSLambdaBasicExecutionRole
      AssumeRolePolicyDocument:
        Version: "2012-10-17"
        Statement:
          - Effect: Allow
            Principal:
              Service: lambda.amazonaws.com
            Action:
              - sts:AssumeRole
      Path: "/"
      Policies:
        - PolicyName: assume_role
          PolicyDocument:
            Version: "2012-10-17"
            Statement:
              - Effect: Allow
                Action:
                  - sts:AssumeRole
                  - logs:CreateLogStream
                  - logs:PutLogEvents
                Resource: !Sub arn:aws:iam::*:role/${AccleratorRole}
              - Effect: Allow
                Action:
                  - "organizations:ListAccounts"
                Resource:
                  - "*"

  InvokeCustomLambda:
    Type: Custom::InvokeCustomLambda
    Condition: DeployRoles
    Properties:
      Version: 15
      ServiceToken: !GetAtt CreateRoleLambda.Arn
      TrustPrincipal: !Sub arn:${AWS::Partition}:iam::${AuditAccountID}:root
      SwitchRole: !Ref AccleratorRole
      RoleName: !Sub ${AccelRolePrefix}GCLambdaExecutionRole
      PolicyPackage: !Sub
        - |
          {
            "Docs": [{
              "Version": "2012-10-17",
                "Statement": [{
                  "Action": [
                    "config:PutEvaluations",
                    "cloudtrail:DescribeTrails",
                    "cloudtrail:GetTrailStatus",
                    "cloudtrail:ListTrails",
                    "apigateway:GET",
                    "backup:ListRecoveryPointsByBackupVault",
                    "backup:ListBackupVaults",
                    "cassandra:Select",
                    "codebuild:BatchGetProjects",
                    "codebuild:ListProjects",
                    "dax:DescribeClusters",
                    "dynamodb:DescribeTable",
                    "dynamodb:ListTables",
                    "docdb-elastic:ListClusters",
                    "docdb-elastic:ListClusterSnapshots",
                    "ec2:DescribeRegions",
                    "ec2:DescribeVolumes",
                    "ec2:GetEbsEncryptionByDefault",
                    "elasticfilesystem:DescribeFileSystems",
                    "eks:DescribeCluster",
                    "eks:ListClusters",
                    "elasticache:DescribeCacheClusters",
                    "elasticache:DescribeSnapshots",
                    "kinesis:DescribeStream",
                    "kinesis:ListStreams",
                    "memorydb:DescribeClusters",
                    "memorydb:DescribeSnapshots",
                    "qldb:DescribeLedger",
                    "qldb:ListLedgers",
                    "rds:DescribeDBClusters",
                    "rds:DescribeDBClusterSnapshots",
                    "rds:DescribeDBInstances",
                    "rds:DescribeDBSnapshots",
                    "resource-explorer-2:ListIndexes",
                    "resource-explorer-2:Search",
                    "s3:GetEncryptionConfiguration",
                    "s3:GetBucketLocation",
                    "s3:GetBucketPolicy",
                    "s3:ListAllMyBuckets",
                    "s3:ListBucket",
                    "sns:GetTopicAttributes",
                    "sns:ListTopics",
                    "timestream:DescribeEndpoints",
                    "timestream:ListDatabases",
                    "timestream:ListTables",
                    "tag:GetResources",
                    "iam:GenerateCredentialReport",
                    "iam:GetAccountPasswordPolicy",
                    "iam:GetCredentialReport",
                    "iam:GetLoginProfile",
                    "iam:GetRole",
                    "iam:ListAttachedRolePolicies",
                    "iam:ListMFADevices",
                    "iam:ListUsers",
                    "aws-marketplace:ListEntities",
                    "organizations:DescribeOrganization"
                  ],
                  "Resource": [
                    "*"
                  ],
                  "Effect": "Allow",
                  "Sid": "GCComplianceAllowAccess"
                },
                {
                  "Action": [
                    "s3:GetObjectRetention",
                    "s3:GetObjectVersionTagging",
                    "s3:GetObjectAttributes",
                    "s3:ListBucket",
                    "s3:GetObjectLegalHold",
                    "s3:GetObjectVersionAttributes",
                    "s3:GetObjectVersionTorrent",
                    "s3:GetObjectAcl",
                    "s3:GetObject",
                    "s3:GetObjectTorrent",
                    "s3:GetObjectVersionAcl",
                    "s3:GetObjectTagging",
                    "s3:GetObjectVersionForReplication",
                    "s3:GetObjectVersion"
                  ],
                  "Resource": [
                    "arn:aws:s3:::${ClientEvidenceBucket}/*",
                    "arn:aws:s3:::${ClientEvidenceBucket}",
                    "arn:aws:s3:::${AWSConfigConformsBucketName}/*",
                    "arn:aws:s3:::${AWSConfigConformsBucketName}"
                  ],
                  "Effect": "Allow",
                  "Sid": "GcComplianceAllowBucketAccess"
                },
                {
                  "Action": [
                    "s3:ListAllMyBuckets"
                  ],
                  "Resource": "*",
                  "Effect": "Allow",
                  "Sid": "GcComplianceAllowListBucketAccess"
                },
                {
                  "Action": [
                    "account:GetAlternateContact"
                  ],
                  "Resource": [
                    "arn:aws:account::*:account",
                    "arn:aws:account::*:account/o-*/*"
                  ],
                  "Effect": "Allow",
                  "Sid": "AllowReadAccountInfo"
                }
              ]
            }]
          }
        - ClientEvidenceBucket:
            !If [
              GenerateEvidenceBucketName,
              !GetAtt GenerateEvidenceBucketName.EvidenceBucketName,
              !Ref EvidenceBucketName,
            ]
          AWSConfigConformsBucketName:
            !If [
              GenerateAWSConfigConformsBucketName,
              !GetAtt GenerateEvidenceBucketName.AWSConfigBucketName,
              !Ref AWSConfigConformsBucketName,
            ]

  InvokeCustomLambda2:
    Type: Custom::InvokeCustomLambda
    Condition: DeployRoles
    Properties:
      Version: 15
      ServiceToken: !GetAtt CreateRoleLambda.Arn
      TrustPrincipal: !Sub arn:${AWS::Partition}:iam::${AuditAccountID}:root
      SwitchRole: !Ref AccleratorRole
      RoleName: !Sub ${AccelRolePrefix}GCLambdaExecutionRole2
      PolicyPackage: |
        {
          "Docs": [{
            "Version": "2012-10-17",
            "Statement": [{
              "Action": [
                "config:PutEvaluations",
                "cloudtrail:DescribeTrails",
                "cloudtrail:GetTrailStatus",
                "cloudtrail:ListTrails",
                "apigateway:GET",
                "backup:ListRecoveryPointsByBackupVault",
                "backup:ListBackupVaults",
                "cassandra:Select",
                "codebuild:BatchGetProjects",
                "codebuild:ListProjects",
                "dax:DescribeClusters",
                "dynamodb:DescribeTable",
                "dynamodb:ListTables",
                "docdb-elastic:ListClusters",
                "docdb-elastic:ListClusterSnapshots",
                "ec2:DescribeRegions",
                "ec2:DescribeVolumes",
                "ec2:GetEbsEncryptionByDefault",
                "elasticfilesystem:DescribeFileSystems",
                "eks:DescribeCluster",
                "eks:ListClusters",
                "elasticache:DescribeCacheClusters",
                "elasticache:DescribeSnapshots",
                "kinesis:DescribeStream",
                "kinesis:ListStreams",
                "memorydb:DescribeClusters",
                "memorydb:DescribeSnapshots",
                "qldb:DescribeLedger",
                "qldb:ListLedgers",
                "rds:DescribeDBClusters",
                "rds:DescribeDBClusterSnapshots",
                "rds:DescribeDBInstances",
                "rds:DescribeDBSnapshots",
                "resource-explorer-2:ListIndexes",
                "resource-explorer-2:Search",
                "s3:GetEncryptionConfiguration",
                "s3:GetBucketLocation",
                "s3:GetBucketPolicy",
                "s3:ListAllMyBuckets",
                "s3:ListBucket",
                "sns:GetTopicAttributes",
                "sns:ListTopics",
                "timestream:DescribeEndpoints",
                "timestream:ListDatabases",
                "timestream:ListTables",
                "tag:GetResources",
                "s3:ListAllMyBuckets",
                "s3:ListBucket",
                "s3:GetBucketPolicy",
                "redshift:DescribeClusters",
                "redshift:DescribeClusterParameters",
                "apigateway:GET",
                "elasticloadbalancing:DescribeListeners",
                "elasticloadbalancing:DescribeLoadBalancers",
                "es:ListDomainNames",
                "es:DescribeElasticsearchDomain",
                "es:DescribeElasticsearchDomains",
                "es:DescribeDomain",
                "es:DescribeDomains",
                "tag:GetResources"
              ],
              "Resource": [
                "*"
              ],
              "Effect": "Allow",
              "Sid": "GCComplianceAllowAccess2"
            }]
          }]
        }

  CreateRoleLambda:
    Type: "AWS::Lambda::Function"
    Condition: DeployRoles
    Properties:
      FunctionName: !Sub ${OrganizationName}aws_create_role
      Code: "../../src/lambda/aws_create_role/build/CreateRoleLambda/"
      Handler: app.lambda_handler
      Role: !GetAtt LambdaCreateRole.Arn
      Runtime: python3.10
      Timeout: 900

  # AWS Config setup requirements
  ConfigLambdaExecutionRolePolicy:
    Type: AWS::IAM::Policy
    Properties:
      PolicyDocument:
        Version: "2012-10-17"
        Statement:
          - Sid: AllowCreateLogGroup
            Action:
              - "logs:CreateLogGroup"
            Resource:
              - !Sub "arn:aws:logs:${AWS::Region}:${AWS::AccountId}:*"
            Effect: Allow
          - Sid: AllowLogging
            Action:
              - "logs:CreateLogGroup"
              - "logs:CreateLogStream"
              - "logs:PutLogEvents"
            Resource:
              - !Sub "arn:aws:logs:${AWS::Region}:${AWS::AccountId}:log-group:/aws/lambda/${OrganizationName}gc*"
            Effect: Allow
          - Sid: AllowOrganizationsSetup
            Action:
              - "organizations:EnableAWSServiceAccess"
              - "organizations:RegisterDelegatedAdministrator"
              - "organizations:ListDelegatedAdministrators"
            Resource: "*"
            Effect: Allow
      PolicyName: gc_setup_config_lambda_execution_role_policy
      Roles:
        - !Ref SetupAWSConfigLambdaExecutionRole

  SetupAWSConfigLambdaExecutionRole:
    Type: AWS::IAM::Role
    Properties:
      AssumeRolePolicyDocument:
        Version: "2012-10-17"
        Statement:
          - Effect: "Allow"
            Principal:
              Service:
                - "lambda.amazonaws.com"
            Action:
              - "sts:AssumeRole"
      Description: "Setup AWS Organizations"
      ManagedPolicyArns:
        - arn:aws:iam::aws:policy/service-role/AWSLambdaBasicExecutionRole
      Path: "/"
      RoleName: !Sub ${RolePrefix}setup_organizations_role
      Tags:
        - Key: "Source"
          Value: "ProServe Delivery Kit"

  AWSConfigSetupLambda:
    DependsOn:
      - SetupAWSAuditManagerLambdaExecutionRole
      - ConfigLambdaExecutionRolePolicy
    Type: AWS::Lambda::Function
    Properties:
      FunctionName: !Sub "${OrganizationName}aws_config_setup"
      Code: "../../src/lambda/aws_config_setup/build/AWSConfigSetupLambda/"
      Handler: app.lambda_handler
      Role: !GetAtt SetupAWSConfigLambdaExecutionRole.Arn
      Runtime: python3.9
      Timeout: 90

  AWSConfigOrganizationsSetup:
    Type: Custom::AWSConfigOrganizationsSetup
    Properties:
      ServiceToken: !Sub "arn:aws:lambda:${AWS::Region}:${AWS::AccountId}:function:${OrganizationName}aws_config_setup"
      AuditAccountId: !Ref AuditAccountID
    DependsOn:
      - AWSConfigSetupLambda

  # AWS Audit Manager setup requirements
  AuditManagerLambdaExecutionRolePolicy:
    Type: AWS::IAM::Policy
    Properties:
      PolicyDocument:
        Version: "2012-10-17"
        Statement:
          - Sid: AllowCreateLogGroup
            Action:
              - "logs:CreateLogGroup"
            Resource:
              - !Sub "arn:aws:logs:${AWS::Region}:${AWS::AccountId}:*"
            Effect: Allow
          - Sid: AllowLogging
            Action:
              - "logs:CreateLogGroup"
              - "logs:CreateLogStream"
              - "logs:PutLogEvents"
            Resource:
              - !Sub "arn:aws:logs:${AWS::Region}:${AWS::AccountId}:log-group:/aws/lambda/${OrganizationName}gc*"
            Effect: Allow
          - Sid: AllowOrganizationsSetup
            Action:
              - "organizations:EnableAWSServiceAccess"
              - "organizations:RegisterDelegatedAdministrator"
              - "organizations:ListDelegatedAdministrators"
              - "organizations:ListAWSServiceAccessForOrganization"
            Resource: "*"
            Effect: Allow
      PolicyName: !Sub "${OrganizationName}setup_auditmanager_lambda_execution_role_policy"
      Roles:
        - !Ref SetupAWSAuditManagerLambdaExecutionRole

  SetupAWSAuditManagerLambdaExecutionRole:
    Type: AWS::IAM::Role
    Properties:
      AssumeRolePolicyDocument:
        Version: "2012-10-17"
        Statement:
          - Effect: "Allow"
            Principal:
              Service:
                - "lambda.amazonaws.com"
            Action:
              - "sts:AssumeRole"
      Description: "Setup AWS Audit Manager"
      ManagedPolicyArns:
        - arn:aws:iam::aws:policy/service-role/AWSLambdaBasicExecutionRole
        - arn:aws:iam::aws:policy/AWSAuditManagerAdministratorAccess
      Path: "/"
      RoleName: !Sub ${RolePrefix}setup_auditmanager_role
      Tags:
        - Key: "Source"
          Value: "ProServe Delivery Kit"

  AWSAuditManagerSetupLambda:
    Type: AWS::Lambda::Function
    Properties:
      FunctionName: !Sub "${OrganizationName}aws_auditmanager_setup"
      Code: "../../src/lambda/aws_auditmanager_setup/build/AWSAuditManagerSetupLambda/"
      Handler: app.lambda_handler
      Role: !GetAtt SetupAWSAuditManagerLambdaExecutionRole.Arn
      Runtime: python3.9
      Timeout: 90

  AWSAuditManagerOrganizationsSetup:
    Type: Custom::AWSAuditManagerOrganizationsSetup
    Properties:
      ServiceToken: !Sub "arn:aws:lambda:${AWS::Region}:${AWS::AccountId}:function:${OrganizationName}aws_auditmanager_setup"
      AuditAccountId: !Ref AuditAccountID
    DependsOn:
      - AWSAuditManagerSetupLambda

  # Generate names for the evidence and AWS Config Conforms buckets
  GenerateEvidenceBucketNameLambda:
    Type: AWS::Lambda::Function
    Condition: GenerateEvidenceBucketName
    Properties:
      FunctionName: !Sub "${OrganizationName}aws_generate_bucket_name"
      Code: "../../src/lambda/aws_generate_bucket_name/build/GenerateEvidenceBucketNameLambda/"
      Handler: app.lambda_handler
      Role: !GetAtt SetupAWSAuditManagerLambdaExecutionRole.Arn
      Runtime: python3.9
      Timeout: 90

  GenerateEvidenceBucketName:
    Type: Custom::GenerateEvidenceBucketName
    Condition: GenerateEvidenceBucketName
    Properties:
      ServiceToken: !Sub "arn:aws:lambda:${AWS::Region}:${AWS::AccountId}:function:${OrganizationName}aws_generate_bucket_name"
      AuditAccountId: !Ref AuditAccountID
    DependsOn:
      - GenerateEvidenceBucketNameLambda

  EvidenceBucketSSMParam:
    Type: AWS::SSM::Parameter
    Properties:
      Description: Name of the Evidence Bucket
      # unique ssm param key
      Name: '/gc_guardrails/s3/evidence_bucket'
      Type: String
      Value: !If [ GenerateEvidenceBucketName, !GetAtt GenerateEvidenceBucketName.EvidenceBucketName, !Ref EvidenceBucketName ]

  AWSConfigBucketSSMParam:
    Type: AWS::SSM::Parameter
    Properties:
      Description: Name of the AWS Config Bucket
      # unique ssm param key
      Name: '/gc_guardrails/s3/aws_config_bucket'
      Type: String
      Value: !If [ GenerateAWSConfigConformsBucketName, !GetAtt GenerateEvidenceBucketName.AWSConfigBucketName, !Ref AWSConfigConformsBucketName ]
  
  ##################################################
  # Part 2 - Audit Account Pre-requisites
  ##################################################
  AuditAccountPreRequisitesPart1:
    Type: AWS::CloudFormation::StackSet
    Properties:
      AutoDeployment:
        Enabled: true
        RetainStacksOnAccountRemoval: true
      Capabilities:
        - CAPABILITY_IAM
        - CAPABILITY_NAMED_IAM
      Description: GC Guardrails Assessment - Audit Account Pre-reqs - Part 1
      ManagedExecution:
        Active: true
      OperationPreferences:
        FailureToleranceCount: 0
        MaxConcurrentCount: 1
        RegionOrder:
          - ca-central-1
      Parameters:
        - ParameterKey: OrganizationName
          ParameterValue: !Ref OrganizationName
        - ParameterKey: AuditAccountID
          ParameterValue: !Ref AuditAccountID
        - ParameterKey: EvidenceBucketName
          ParameterValue: !If [ GenerateEvidenceBucketName, !GetAtt GenerateEvidenceBucketName.EvidenceBucketName, !Ref EvidenceBucketName ]
        - ParameterKey: AWSConfigConformsBucketName
          ParameterValue: !If [ GenerateAWSConfigConformsBucketName, !GetAtt GenerateEvidenceBucketName.AWSConfigBucketName, !Ref AWSConfigConformsBucketName ]
        - ParameterKey: RolePrefix
          ParameterValue: !Ref RolePrefix
        - ParameterKey: AccelRolePrefix
          ParameterValue: !Ref AccelRolePrefix
      PermissionModel: SERVICE_MANAGED
      StackInstancesGroup:
        - DeploymentTargets:
            OrganizationalUnitIds:
              - !Ref SecurityOUID
          Regions:
            - ca-central-1
      StackSetName: !Sub "${OrganizationName}-GC-AuditAccount-PreReqs-Part1"
      Tags:
        - Key: Source
          Value: "ProServe Delivery Kit"
      TemplateURL: !Sub https://${PipelineBucket}.s3.${AWS::Region}.amazonaws.com/${DeployVersion}/AuditAccountPreRequisitesPart1.yaml

  AuditAccountPreRequisitesPart2:
    Type: AWS::CloudFormation::StackSet
    DependsOn:
      - AuditAccountPreRequisitesPart1
    Properties:
      AutoDeployment:
        Enabled: true
        RetainStacksOnAccountRemoval: true
      Capabilities:
        - CAPABILITY_IAM
        - CAPABILITY_NAMED_IAM
      Description: GC Guardrails Assessment - Audit Account Pre-reqs - Part 2
      ManagedExecution:
        Active: true
      OperationPreferences:
        FailureToleranceCount: 0
        MaxConcurrentCount: 1
        RegionOrder:
          - ca-central-1
      Parameters:
        - ParameterKey: OrganizationName
          ParameterValue: !Ref OrganizationName
        - ParameterKey: AuditAccountID
          ParameterValue: !Ref AuditAccountID
        - ParameterKey: RolePrefix
          ParameterValue: !Ref RolePrefix
      PermissionModel: SERVICE_MANAGED
      StackInstancesGroup:
        - DeploymentTargets:
            OrganizationalUnitIds:
              - !Ref SecurityOUID
          Regions:
            - ca-central-1
      StackSetName: !Sub "${OrganizationName}-GC-AuditAccount-PreReqs-Part2"
      Tags:
        - Key: Source
          Value: "ProServe Delivery Kit"
      TemplateURL: !Sub https://${PipelineBucket}.s3.${AWS::Region}.amazonaws.com/${DeployVersion}/AuditAccountPreRequisitesPart2.yaml

  AuditAccountPreRequisitesPart3:
    Type: AWS::CloudFormation::StackSet
    DependsOn:
      - AuditAccountPreRequisitesPart1
    Properties:
      AutoDeployment:
        Enabled: true
        RetainStacksOnAccountRemoval: true
      Capabilities:
        - CAPABILITY_IAM
        - CAPABILITY_NAMED_IAM
      Description: GC Guardrails Assessment - Audit Account Pre-reqs - Part 3
      ManagedExecution:
        Active: true
      OperationPreferences:
        FailureToleranceCount: 0
        MaxConcurrentCount: 1
        RegionOrder:
          - ca-central-1
      Parameters:
        - ParameterKey: OrganizationName
          ParameterValue: !Ref OrganizationName
        - ParameterKey: AuditAccountID
          ParameterValue: !Ref AuditAccountID
        - ParameterKey: RolePrefix
          ParameterValue: !Ref RolePrefix
      PermissionModel: SERVICE_MANAGED
      StackInstancesGroup:
        - DeploymentTargets:
            OrganizationalUnitIds:
              - !Ref SecurityOUID
          Regions:
            - ca-central-1
      StackSetName: !Sub "${OrganizationName}-GC-AuditAccount-PreReqs-Part3"
      Tags:
        - Key: Source
          Value: "ProServe Delivery Kit"
      TemplateURL: !Sub https://${PipelineBucket}.s3.${AWS::Region}.amazonaws.com/${DeployVersion}/AuditAccountPreRequisitesPart3.yaml

  AuditAccountPreRequisitesPart4:
    Type: AWS::CloudFormation::StackSet
    DependsOn:
      - AuditAccountPreRequisitesPart1
    Properties:
      AutoDeployment:
        Enabled: true
        RetainStacksOnAccountRemoval: true
      Capabilities:
        - CAPABILITY_IAM
        - CAPABILITY_NAMED_IAM
      Description: GC Guardrails Assessment - Audit Account Pre-reqs - Part 4
      ManagedExecution:
        Active: true
      OperationPreferences:
        FailureToleranceCount: 0
        MaxConcurrentCount: 1
        RegionOrder:
          - ca-central-1
      Parameters:
        - ParameterKey: OrganizationName
          ParameterValue: !Ref OrganizationName
        - ParameterKey: AuditAccountID
          ParameterValue: !Ref AuditAccountID
        - ParameterKey: RolePrefix
          ParameterValue: !Ref RolePrefix
      PermissionModel: SERVICE_MANAGED
      StackInstancesGroup:
        - DeploymentTargets:
            OrganizationalUnitIds:
              - !Ref SecurityOUID
          Regions:
            - ca-central-1
      StackSetName: !Sub "${OrganizationName}-GC-AuditAccount-PreReqs-Part4"
      Tags:
        - Key: Source
          Value: "ProServe Delivery Kit"
      TemplateURL: !Sub https://${PipelineBucket}.s3.${AWS::Region}.amazonaws.com/${DeployVersion}/AuditAccountPreRequisitesPart4.yaml

  AuditAccountPreRequisitesPart5:
    Type: AWS::CloudFormation::StackSet
    DependsOn:
      - AuditAccountPreRequisitesPart1
      - AuditAccountPreRequisitesPart2
    Properties:
      AutoDeployment:
        Enabled: true
        RetainStacksOnAccountRemoval: true
      Capabilities:
        - CAPABILITY_IAM
        - CAPABILITY_NAMED_IAM
      Description: GC Guardrails Assessment - Audit Account Pre-reqs - Part 5
      ManagedExecution:
        Active: true
      OperationPreferences:
        FailureToleranceCount: 0
        MaxConcurrentCount: 1
        RegionOrder:
          - ca-central-1
      Parameters:
        - ParameterKey: OrganizationName
          ParameterValue: !Ref OrganizationName
        - ParameterKey: AuditAccountID
          ParameterValue: !Ref AuditAccountID
        - ParameterKey: RolePrefix
          ParameterValue: !Ref RolePrefix
      PermissionModel: SERVICE_MANAGED
      StackInstancesGroup:
        - DeploymentTargets:
            OrganizationalUnitIds:
              - !Ref SecurityOUID
          Regions:
            - ca-central-1
      StackSetName: !Sub "${OrganizationName}-GC-AuditAccount-PreReqs-Part5"
      Tags:
        - Key: Source
          Value: "ProServe Delivery Kit"
      TemplateURL: !Sub https://${PipelineBucket}.s3.${AWS::Region}.amazonaws.com/${DeployVersion}/AuditAccountPreRequisitesPart5.yaml

  AuditAccountPreRequisitesPart6:
    Type: AWS::CloudFormation::StackSet
    DependsOn:
      - AuditAccountPreRequisitesPart1
    Properties:
      AutoDeployment:
        Enabled: true
        RetainStacksOnAccountRemoval: true
      Capabilities:
        - CAPABILITY_IAM
        - CAPABILITY_NAMED_IAM
      Description: GC Guardrails Assessment - Audit Account Pre-reqs - Part 6
      ManagedExecution:
        Active: true
      OperationPreferences:
        FailureToleranceCount: 0
        MaxConcurrentCount: 1
        RegionOrder:
          - ca-central-1
      Parameters:
        - ParameterKey: OrganizationName
          ParameterValue: !Ref OrganizationName
        - ParameterKey: AuditAccountID
          ParameterValue: !Ref AuditAccountID
        - ParameterKey: RolePrefix
          ParameterValue: !Ref RolePrefix
      PermissionModel: SERVICE_MANAGED
      StackInstancesGroup:
        - DeploymentTargets:
            OrganizationalUnitIds:
              - !Ref SecurityOUID
          Regions:
            - ca-central-1
      StackSetName: !Sub "${OrganizationName}-GC-AuditAccount-PreReqs-Part6"
      Tags:
        - Key: Source
          Value: "ProServe Delivery Kit"
      TemplateURL: !Sub https://${PipelineBucket}.s3.${AWS::Region}.amazonaws.com/${DeployVersion}/AuditAccountPreRequisitesPart6.yaml

  AuditAccountPreRequisitesPart7:
    Type: AWS::CloudFormation::StackSet
    DependsOn:
      - AuditAccountPreRequisitesPart1
    Properties:
      AutoDeployment:
        Enabled: true
        RetainStacksOnAccountRemoval: true
      Capabilities:
        - CAPABILITY_IAM
        - CAPABILITY_NAMED_IAM
      Description: GC Guardrails Assessment - Audit Account Pre-reqs - Part 7
      ManagedExecution:
        Active: true
      OperationPreferences:
        FailureToleranceCount: 0
        MaxConcurrentCount: 1
        RegionOrder:
          - ca-central-1
      Parameters:
        - ParameterKey: OrganizationName
          ParameterValue: !Ref OrganizationName
        - ParameterKey: AuditAccountID
          ParameterValue: !Ref AuditAccountID
        - ParameterKey: RolePrefix
          ParameterValue: !Ref RolePrefix
      PermissionModel: SERVICE_MANAGED
      StackInstancesGroup:
        - DeploymentTargets:
            OrganizationalUnitIds:
              - !Ref SecurityOUID
          Regions:
            - ca-central-1
      StackSetName: !Sub "${OrganizationName}-GC-AuditAccount-PreReqs-Part7"
      Tags:
        - Key: Source
          Value: "ProServe Delivery Kit"
      TemplateURL: !Sub https://${PipelineBucket}.s3.${AWS::Region}.amazonaws.com/${DeployVersion}/AuditAccountPreRequisitesPart7.yaml

  AuditAccountPreRequisitesPart8:
    Type: AWS::CloudFormation::StackSet
    DependsOn:
      - AuditAccountPreRequisitesPart1
    Properties:
      AutoDeployment:
        Enabled: true
        RetainStacksOnAccountRemoval: true
      Capabilities:
        - CAPABILITY_IAM
        - CAPABILITY_NAMED_IAM
      Description: GC Guardrails Assessment- Audit Account Pre-reqs - Part 8
      ManagedExecution:
        Active: true
      OperationPreferences:
        FailureToleranceCount: 0
        MaxConcurrentCount: 1
        RegionOrder:
          - ca-central-1
      Parameters:
        - ParameterKey: OrganizationName
          ParameterValue: !Ref OrganizationName
        - ParameterKey: AuditAccountID
          ParameterValue: !Ref AuditAccountID
        - ParameterKey: RolePrefix
          ParameterValue: !Ref RolePrefix
      PermissionModel: SERVICE_MANAGED
      StackInstancesGroup:
        - DeploymentTargets:
            OrganizationalUnitIds:
              - !Ref SecurityOUID
          Regions:
            - ca-central-1
      StackSetName: !Sub "${OrganizationName}-GC-AuditAccount-PreReqs-Part8"
      Tags:
        - Key: Source
          Value: "ProServe Delivery Kit"
      TemplateURL: !Sub https://${PipelineBucket}.s3.${AWS::Region}.amazonaws.com/${DeployVersion}/AuditAccountPreRequisitesPart8.yaml

  AuditAccountPreRequisitesPartN:
    Type: AWS::CloudFormation::StackSet
    DependsOn:
      - AuditAccountPreRequisitesPart1
      - AuditAccountPreRequisitesPart2
      - AuditAccountPreRequisitesPart3
      - AuditAccountPreRequisitesPart4
      - AuditAccountPreRequisitesPart5
      - AuditAccountPreRequisitesPart6
      - AuditAccountPreRequisitesPart7
      - AuditAccountPreRequisitesPart8
    Properties:
      AutoDeployment:
        Enabled: true
        RetainStacksOnAccountRemoval: true
      Capabilities:
        - CAPABILITY_IAM
        - CAPABILITY_NAMED_IAM
      Description: GC Guardrails Assessment - Audit Account Pre-reqs - Last Part
      ManagedExecution:
        Active: true
      OperationPreferences:
        FailureToleranceCount: 0
        MaxConcurrentCount: 1
        RegionOrder:
          - ca-central-1
      Parameters:
        - ParameterKey: OrganizationName
          ParameterValue: !Ref OrganizationName
        - ParameterKey: AuditAccountID
          ParameterValue: !Ref AuditAccountID
        - ParameterKey: RolePrefix
          ParameterValue: !Ref RolePrefix
      PermissionModel: SERVICE_MANAGED
      StackInstancesGroup:
        - DeploymentTargets:
            OrganizationalUnitIds:
              - !Ref SecurityOUID
          Regions:
            - ca-central-1
      StackSetName: !Sub "${OrganizationName}-GC-AuditAccount-PreReqs-PartN"
      Tags:
        - Key: Source
          Value: "ProServe Delivery Kit"
      TemplateURL: !Sub https://${PipelineBucket}.s3.${AWS::Region}.amazonaws.com/${DeployVersion}/AuditAccountPreRequisitesPartN.yaml

  # MGMT-Account-Pre-Requisites:
  GCLambdaExecutionRole:
    Condition: DeployRoles
    DependsOn:
      - AuditAccountPreRequisitesPartN
    Type: AWS::IAM::Role
    Properties:
      AssumeRolePolicyDocument:
        !Sub | 
          {
              "Version": "2012-10-17",
              "Statement": [
                  {
                      "Effect": "Allow",
                      "Principal": {
                          "AWS": [
                              "arn:${AWS::Partition}:sts::${AuditAccountID}:root"
                          ]
                      },
                      "Action": "sts:AssumeRole"
                  }
              ]
          }
      Description: "GC Guardrails - Assessment Role"
      ManagedPolicyArns:
        - arn:aws:iam::aws:policy/service-role/AWSConfigRulesExecutionRole
      Path: "/"
      RoleName: !Sub ${AccelRolePrefix}GCLambdaExecutionRole
      Tags:
        - Key: "Source"
          Value: "ProServe Delivery Kit"

  GCLambdaExecutionRole2:
    Condition: DeployRoles
    DependsOn:
      - AuditAccountPreRequisitesPartN
    Type: AWS::IAM::Role
    Properties:
      AssumeRolePolicyDocument:
        !Sub | 
          {
              "Version": "2012-10-17",
              "Statement": [
                  {
                      "Effect": "Allow",
                      "Principal": {
                          "AWS": [
                              "arn:${AWS::Partition}:sts::${AuditAccountID}:root"
                          ]
                      },
                      "Action": "sts:AssumeRole"
                  }
              ]
          }
      Description: "GC Guardrails - Assessment Role 2"
      ManagedPolicyArns:
        - arn:aws:iam::aws:policy/service-role/AWSConfigRulesExecutionRole
      Path: "/"
      RoleName: !Sub ${AccelRolePrefix}GCLambdaExecutionRole2
      Tags:
        - Key: "Source"
          Value: "ProServe Delivery Kit"

  # Encryption in Transit Checks Access
  GCLambdaExecutionRoleInTransitEncryptionPolicy:
    Condition: DeployRoles
    Type: AWS::IAM::Policy
    Properties:
      PolicyDocument:
        Version: "2012-10-17"
        Statement:
          - Sid: S3
            Action:
              - "s3:ListAllMyBuckets"
              - "s3:ListBucket"
              - "s3:GetBucketPolicy"
            Resource: "*"
            Effect: Allow
          - Sid: AllowRedshift
            Action:
              - "redshift:DescribeClusters"
              - "redshift:DescribeClusterParameters"
            Resource: "arn:aws:redshift:*:*:cluster:*"
            Effect: Allow
          - Sid: AllowAPI
            Action:
              - "apigateway:GET"
            Resource: "*"
            Effect: Allow
          - Sid: AllowELB
            Action:
              - "elasticloadbalancing:DescribeListeners"
              - "elasticloadbalancing:DescribeLoadBalancers"
            Resource:
              - "*"
            Effect: Allow
          - Sid: AllowES
            Action:
              - "es:ListDomainNames"
              - "es:DescribeElasticsearchDomains"
            Resource: "*"
            Effect: Allow
          - Sid: AllowReadTags
            Action:
              - "tag:GetResources"
            Resource: "*"
            Effect: Allow
      PolicyName: !Sub "${OrganizationName}GCLambdaExecutionRoleInTransitEncryptionPolicy"
      Roles:
        - !Ref GCLambdaExecutionRole2

  GCLambdaExecutionRoleS3AccessPolicy:
    Condition: DeployRoles
    Type: AWS::IAM::Policy
    Properties:
      PolicyDocument:
        Version: "2012-10-17"
        Statement:
          - Sid: AllowS3Access
            Action:
              - "s3:GetObjectRetention"
              - "s3:GetObjectVersionTagging"
              - "s3:GetObjectAttributes"
              - "s3:ListBucket"
              - "s3:GetObjectLegalHold"
              - "s3:GetObjectVersionAttributes"
              - "s3:GetObjectVersionTorrent"
              - "s3:GetObjectAcl"
              - "s3:GetObject"
              - "s3:GetObjectTorrent"
              - "s3:GetObjectVersionAcl"
              - "s3:GetObjectTagging"
              - "s3:GetObjectVersionForReplication"
              - "s3:GetObjectVersion"
            Resource:
              - !Sub
                - "arn:aws:s3:::${ClientEvidenceBucket}"
                - ClientEvidenceBucket:
                    !If [
                      GenerateEvidenceBucketName,
                      !GetAtt GenerateEvidenceBucketName.EvidenceBucketName,
                      !Ref EvidenceBucketName,
                    ]
              - !Sub
                - "arn:aws:s3:::${ClientEvidenceBucket}/*"
                - ClientEvidenceBucket:
                    !If [
                      GenerateEvidenceBucketName,
                      !GetAtt GenerateEvidenceBucketName.EvidenceBucketName,
                      !Ref EvidenceBucketName,
                    ]
            Effect: Allow
          - Sid: AllowListBuckets
            Action:
              - s3:ListAllMyBuckets
            Resource: "*"
            Effect: Allow
      PolicyName: !Sub "${OrganizationName}evidence_bucket_access_policy"
      Roles:
        - !Ref GCLambdaExecutionRole

  # CW Logs Access
  GCLambdaExecutionRoleCWLogsPolicy:
    Condition: DeployRoles
    Type: AWS::IAM::Policy
    Properties:
      PolicyDocument:
        Version: "2012-10-17"
        Statement:
          - Sid: AllowCreateLogGroup
            Action:
              - "logs:CreateLogGroup"
            Resource:
              - !Sub "arn:aws:logs:${AWS::Region}:${AWS::AccountId}:*"
            Effect: Allow
          - Sid: AllowLogging
            Action:
              - "logs:CreateLogGroup"
              - "logs:CreateLogStream"
              - "logs:PutLogEvents"
            Resource:
              - !Sub "arn:aws:logs:${AWS::Region}:${AWS::AccountId}:log-group:/aws/lambda/${OrganizationName}gc*"
            Effect: Allow
      PolicyName: !Sub "${OrganizationName}GCLambdaExecutionRoleCWLogsPolicy"
      Roles:
        - !Ref GCLambdaExecutionRole
        - !Ref GCLambdaExecutionRole2

  # IAM Access
  GCLambdaExecutionRoleIAMPolicy:
    Condition: DeployRoles
    Type: AWS::IAM::Policy
    Properties:
      PolicyDocument:
        Version: "2012-10-17"
        Statement:
          - Sid: AllowIAMQueries
            Action:
              - "iam:GenerateCredentialReport"
              - "iam:GetAccountPasswordPolicy"
              - "iam:GetCredentialReport"
              - "iam:GetLoginProfile"
              - "iam:GetRole"
              - "iam:ListAttachedRolePolicies"
              - "iam:ListMFADevices"
              - "iam:ListUsers"
            Resource: "*"
            Effect: Allow
          - Sid: AllowCloudWatchAlarmQueries
            Action:
              - "cloudwatch:DescribeAlarms"
            Resource: "*"
            Effect: Allow
      PolicyName: !Sub "${OrganizationName}GCLambdaExecutionRoleIAMPolicy"
      Roles:
        - !Ref GCLambdaExecutionRole

  # Datastores Access
  GCLambdaExecutionRoleDatastoresPolicy:
    Condition: DeployRoles
    Type: AWS::IAM::Policy
    Properties:
      PolicyDocument:
        Version: "2012-10-17"
        Statement:
          - Sid: AllowDatastoreChecks
            Action:
              - "apigateway:GET"
              - "backup:ListRecoveryPointsByBackupVault"
              - "backup:ListBackupVaults"
              - "cassandra:Select"
              - "codebuild:BatchGetProjects"
              - "codebuild:ListProjects"
              - "dax:DescribeClusters"
              - "dynamodb:DescribeTable"
              - "dynamodb:ListTables"
              - "docdb-elastic:ListClusters"
              - "docdb-elastic:ListClusterSnapshots"
              - "ec2:DescribeRegions"
              - "ec2:DescribeVolumes"
              - "ec2:GetEbsEncryptionByDefault"
              - "elasticfilesystem:DescribeFileSystems"
              - "eks:DescribeCluster"
              - "eks:ListClusters"
              - "elasticache:DescribeCacheClusters"
              - "elasticache:DescribeSnapshots"
              - "kinesis:DescribeStream"
              - "kinesis:ListStreams"
              - "memorydb:DescribeClusters"
              - "memorydb:DescribeSnapshots"
              - "qldb:DescribeLedger"
              - "qldb:ListLedgers"
              - "rds:DescribeDBClusters"
              - "rds:DescribeDBClusterSnapshots"
              - "rds:DescribeDBInstances"
              - "rds:DescribeDBSnapshots"
              - "resource-explorer-2:ListIndexes"
              - "resource-explorer-2:Search"
              - "s3:GetEncryptionConfiguration"
              - "s3:GetBucketLocation"
              - "s3:GetBucketPolicy"
              - "s3:ListAllMyBuckets"
              - "s3:ListBucket"
              - "sns:GetTopicAttributes"
              - "sns:ListTopics"
              - "timestream:DescribeEndpoints"
              - "timestream:ListDatabases"
              - "timestream:ListTables"
              - "tag:GetResources"
            Resource: "*"
            Effect: Allow
      PolicyName: !Sub "${OrganizationName}GCLambdaExecutionRoleDatastorePolicy"
      Roles:
        - !Ref GCLambdaExecutionRole
        - !Ref GCLambdaExecutionRole2

  # Account Access
  GCLambdaExecutionRoleAccountPolicy:
    Condition: DeployRoles
    Type: AWS::IAM::Policy
    Properties:
      PolicyDocument:
        Version: "2012-10-17"
        Statement:
          - Sid: AllowReadAccountInfo
            Action:
              - "account:GetAlternateContact"
            Resource:
              - "arn:aws:account::*:account"
              - "arn:aws:account::*:account/o-*/*"
            Effect: Allow
      PolicyName: GCLambdaExecutionRoleAccountPolicy
      Roles:
        - !Ref GCLambdaExecutionRole

  # CloudTrail Access
  GCLambdaExecutionRoleCloudTrailPolicy:
    Condition: DeployRoles
    Type: AWS::IAM::Policy
    Properties:
      PolicyDocument:
        Version: "2012-10-17"
        Statement:
          - Sid: AllowCloudTrailChecks
            Action:
              - "cloudtrail:DescribeTrails"
              - "cloudtrail:GetTrailStatus"
              - "cloudtrail:ListTrails"
            Resource:
              - "*"
            Effect: Allow
      PolicyName: !Sub "${OrganizationName}GCLambdaExecutionRoleCloudTrailPolicy"
      Roles:
        - !Ref GCLambdaExecutionRole
        - !Ref GCLambdaExecutionRole2

  # Marketplace Access
  GCLambdaExecutionRoleMarketplacePolicy:
    Condition: DeployRoles
    Type: AWS::IAM::Policy
    Properties:
      PolicyDocument:
        Version: "2012-10-17"
        Statement:
          - Sid: AllowMarketplaceChecks
            Action:
              - "aws-marketplace:ListEntities"
            Resource:
              - "*"
            Effect: Allow
      PolicyName: !Sub "${OrganizationName}GCLambdaExecutionRoleMarketplacePolicy"
      Roles:
        - !Ref GCLambdaExecutionRole

  # Organizations Access
  GCLambdaExecutionRoleOrganizationsPolicy:
    Condition: DeployRoles
    Type: AWS::IAM::Policy
    Properties:
      PolicyDocument:
        Version: "2012-10-17"
        Statement:
          - Sid: AllowOrganizationsChecks
            Action:
              - "organizations:DescribeOrganization"
            Resource:
              - "*"
            Effect: Allow
      PolicyName: !Sub "${OrganizationName}GCLambdaExecutionRoleOrganizationsPolicy"
      Roles:
        - !Ref GCLambdaExecutionRole

  #######################################################
  # Part 4 - Conformance Pack
  #######################################################
  ConformancePack:
    DependsOn:
      - AuditAccountPreRequisitesPart1
      - AuditAccountPreRequisitesPart2
      - AuditAccountPreRequisitesPart3
      - AuditAccountPreRequisitesPart4
      - AuditAccountPreRequisitesPart5
      - AuditAccountPreRequisitesPart6
      - AuditAccountPreRequisitesPart7
      - AuditAccountPreRequisitesPart8
      - AuditAccountPreRequisitesPartN
      #- AllAccountPreRequisites
    Type: AWS::Config::OrganizationConformancePack
    Properties:
      ConformancePackInputParameters:
        - ParameterName: GCLambdaExecutionRoleName
          ParameterValue: !Sub "${AccelRolePrefix}GCLambdaExecutionRole"
        - ParameterName: GCLambdaExecutionRoleName2
          ParameterValue: !Sub ${AccelRolePrefix}GCLambdaExecutionRole2
        - ParameterName: AuditAccountID
          ParameterValue: !Ref AuditAccountID
<<<<<<< HEAD
        - ParameterName: DeployVersion
          ParameterValue: !Ref DeployVersion
=======
        - ParameterName: BGA1
          ParameterValue: !Ref BGA1
        - ParameterName: BGA2
          ParameterValue: !Ref BGA2
>>>>>>> d3fb6616
        - ParameterName: OrganizationName
          ParameterValue: !Ref OrganizationName
        - ParameterName: S3AttestationLetterPath
          ParameterValue: !Sub
            - "s3://${ClientEvidenceBucket}/gc-01/attestation_letter.pdf"
            - ClientEvidenceBucket: !If [ GenerateEvidenceBucketName, !GetAtt GenerateEvidenceBucketName.EvidenceBucketName, !Ref EvidenceBucketName ]
        - ParameterName: S3AccountManagementPlanPath
          ParameterValue: !Sub
            - "s3://${ClientEvidenceBucket}/gc-02/account_management_plan.pdf"
            - ClientEvidenceBucket: !If [ GenerateEvidenceBucketName, !GetAtt GenerateEvidenceBucketName.EvidenceBucketName, !Ref EvidenceBucketName ]
        - ParameterName: S3SecureNetworkTransmissionPolicyPath
          ParameterValue: !Sub
            - "s3://${ClientEvidenceBucket}/gc-07/secure_network_transmission.pdf"
            - ClientEvidenceBucket: !If [ GenerateEvidenceBucketName, !GetAtt GenerateEvidenceBucketName.EvidenceBucketName, !Ref EvidenceBucketName ]
        - ParameterName: S3TargetNetworkArchitecturePath
          ParameterValue: !Sub
            - "s3://${ClientEvidenceBucket}/gc-08/target_network_architecture.pdf"
            - ClientEvidenceBucket: !If [ GenerateEvidenceBucketName, !GetAtt GenerateEvidenceBucketName.EvidenceBucketName, !Ref EvidenceBucketName ]
        - ParameterName: S3NetworkArchitectureDocumentPath
          ParameterValue: !Sub
            - "s3://${ClientEvidenceBucket}/gc-09/network_security_architecture.pdf"
            - ClientEvidenceBucket: !If [ GenerateEvidenceBucketName, !GetAtt GenerateEvidenceBucketName.EvidenceBucketName, !Ref EvidenceBucketName ]
        - ParameterName: S3SignedMOUDocumentPath
          ParameterValue: !Sub
            - "s3://${ClientEvidenceBucket}/gc-10/signed_mou.pdf"
            - ClientEvidenceBucket: !If [ GenerateEvidenceBucketName, !GetAtt GenerateEvidenceBucketName.EvidenceBucketName, !Ref EvidenceBucketName ]
      OrganizationConformancePackName: !Sub "${OrganizationName}-GC-CP-Guardrails"
      TemplateS3Uri: !Sub s3://${PipelineBucket}/${DeployVersion}/ConformancePack.yaml

  #######################################################
  # Part 5 - Audit Manager Components
  #######################################################
  AuditAccountAuditManager:
    Type: AWS::CloudFormation::StackSet
    DependsOn:
      - AWSAuditManagerOrganizationsSetup
      - ConformancePack
      - AuditAccountPreRequisitesPart1
      - AuditAccountPreRequisitesPart2
      - AuditAccountPreRequisitesPart3
      - AuditAccountPreRequisitesPart4
      - AuditAccountPreRequisitesPart5
      - AuditAccountPreRequisitesPart6
      - AuditAccountPreRequisitesPart7
      - AuditAccountPreRequisitesPart8
      - AuditAccountPreRequisitesPartN
      #- AllAccountPreRequisites
    Properties:
      AutoDeployment:
        Enabled: true
        RetainStacksOnAccountRemoval: true
      Capabilities:
        - CAPABILITY_IAM
        - CAPABILITY_NAMED_IAM
      Description: GC Guardrails Assessment - Audit Manager resources
      ManagedExecution:
        Active: true
      OperationPreferences:
        FailureToleranceCount: 0
        MaxConcurrentCount: 1
        RegionOrder:
          - ca-central-1
      Parameters:
        - ParameterKey: OrganizationName
          ParameterValue: !Ref OrganizationName
        - ParameterKey: AuditAccountID
          ParameterValue: !Ref AuditAccountID
        - ParameterKey: EvidenceBucketName
          ParameterValue: !If [ GenerateEvidenceBucketName, !GetAtt GenerateEvidenceBucketName.EvidenceBucketName, !Ref EvidenceBucketName ]
        - ParameterKey: AdditionalAssessmentAdminRoleARN
          ParameterValue: !Ref AdditionalAssessmentAdminRoleARN
        - ParameterKey: RolePrefix
          ParameterValue: !Ref RolePrefix
      PermissionModel: SERVICE_MANAGED
      StackInstancesGroup:
        - DeploymentTargets:
            OrganizationalUnitIds:
              - !Ref SecurityOUID
          Regions:
            - ca-central-1
      StackSetName: !Sub "${OrganizationName}-GC-AuditAccount-AuditManager"
      Tags:
        - Key: Source
          Value: "ProServe Delivery Kit"
      TemplateURL: !Sub https://${PipelineBucket}.s3.${AWS::Region}.amazonaws.com/${DeployVersion}/AuditAccountAuditManager.yaml

  #######################################################
  # Part 6 - Evidence Collection Components
  #######################################################
  EvidenceCollectionComponents:
    Type: AWS::CloudFormation::StackSet
    DependsOn:
      - AuditAccountAuditManager
    Properties:
      AutoDeployment:
        Enabled: true
        RetainStacksOnAccountRemoval: true
      Capabilities:
        - CAPABILITY_IAM
        - CAPABILITY_NAMED_IAM
      Description: GC Guardrails Assessment - Evidence Collection
      ManagedExecution:
        Active: true
      OperationPreferences:
        FailureToleranceCount: 0
        MaxConcurrentCount: 1
        RegionOrder:
          - ca-central-1
      Parameters:
        - ParameterKey: AuditAccountID
          ParameterValue: !Ref AuditAccountID
        - ParameterKey: DestBucketName
          ParameterValue: !Ref DestBucketName
        - ParameterKey: OrganizationId
          ParameterValue: !Ref OrganizationId
        - ParameterKey: ExecutionName
          ParameterValue: !Ref ExecutionName
        - ParameterKey: OrganizationName
          ParameterValue: !Ref OrganizationName
      PermissionModel: SERVICE_MANAGED
      StackInstancesGroup:
        - DeploymentTargets:
            OrganizationalUnitIds:
              - !Ref SecurityOUID
            # Accounts:
            #   - !Ref AuditAccountID
          Regions:
            - ca-central-1
      StackSetName: !Sub "${OrganizationName}-GC-AuditAccount-EvidenceCollection"
      Tags:
        - Key: Source
          Value: "ProServe Delivery Kit"
      TemplateURL: !Sub https://${PipelineBucket}.s3.${AWS::Region}.amazonaws.com/${DeployVersion}/EvidenceCollectionComponents.yaml

Outputs:
  EvidenceBucketNameOut:
    Description: Amazon S3 bucket where evidence documents should be uploaded to
    Value: !If [ GenerateEvidenceBucketName, !GetAtt GenerateEvidenceBucketName.EvidenceBucketName, !Ref EvidenceBucketName ]

  #######################################################
  # Part 7 - Role creation components
  #######################################################
  ManagementAccountOrgRoleGenerator:
    Type: AWS::CloudFormation::StackSet
    Properties:
      TemplateURL: !Sub https://${PipelineBucket}.s3.${AWS::Region}.amazonaws.com/${DeployVersion}/OrgRoleGenerator.yaml
#      AutoDeployment:
#        Enabled: true
#        RetainStacksOnAccountRemoval: true
      Capabilities:
        - CAPABILITY_IAM
        - CAPABILITY_NAMED_IAM
      Description: Compliance Dashboard - Org Role Generation
      CallAs: SELF
      ManagedExecution:
        Active: true
      OperationPreferences:
        FailureToleranceCount: 0
        MaxConcurrentCount: 1
        RegionOrder:
          - us-east-1
      Parameters:
        - ParameterKey: OrganizationName
          ParameterValue: !Ref OrganizationName
        - ParameterKey: AuditAccountID
          ParameterValue: !Ref AuditAccountID
        - ParameterKey: ClientEvidenceBucket
          ParameterValue: !If [ ConditionGenerateEvidenceBucketName, !GetAtt GenerateEvidenceBucketName.EvidenceBucketName, !Ref EvidenceBucketName ]
        - ParameterKey: AWSConfigConformsBucketName
          ParameterValue: !If [ GenerateAWSConfigConformsBucketName, !GetAtt GenerateEvidenceBucketName.AWSConfigBucketName, !Ref AWSConfigConformsBucketName ]
        - ParameterKey: AccelRolePrefix
          ParameterValue: !Ref AccelRolePrefix
        - ParameterKey: RolePrefix
          ParameterValue: !Ref RolePrefix
        - ParameterKey: AccleratorRole
          ParameterValue: !Ref AccleratorRole
      PermissionModel: SELF_MANAGED # SERVICE_MANAGED
      StackInstancesGroup:
        - DeploymentTargets:
            Accounts:
              - !Sub ${AWS::AccountId}
          Regions:
            - us-east-1
      StackSetName: !Sub "${OrganizationName}-Compliance-Role-Generator"

Outputs:
  ClientEvidenceBucket:
    Description: Amazon S3 bucket where evidence documents should be uploaded to
    Value: !If [ GenerateEvidenceBucketName, !GetAtt GenerateEvidenceBucketName.EvidenceBucketName, !Ref EvidenceBucketName ]<|MERGE_RESOLUTION|>--- conflicted
+++ resolved
@@ -1353,15 +1353,12 @@
           ParameterValue: !Sub ${AccelRolePrefix}GCLambdaExecutionRole2
         - ParameterName: AuditAccountID
           ParameterValue: !Ref AuditAccountID
-<<<<<<< HEAD
         - ParameterName: DeployVersion
           ParameterValue: !Ref DeployVersion
-=======
         - ParameterName: BGA1
           ParameterValue: !Ref BGA1
         - ParameterName: BGA2
           ParameterValue: !Ref BGA2
->>>>>>> d3fb6616
         - ParameterName: OrganizationName
           ParameterValue: !Ref OrganizationName
         - ParameterName: S3AttestationLetterPath
