--- conflicted
+++ resolved
@@ -1,1666 +1,1655 @@
-AWSTemplateFormatVersion: 2010-09-09
-Description: Deploys the Government of Canada Guardrails Assessment Package
-
-Metadata:
-  AWS::CloudFormation::Interface:
-    ParameterGroups:
-      - Label:
-          default: Required Parameters
-        Parameters:
-          - AcceleratorRole
-          - AccelRolePrefix
-          - AuditAccountID
-          - BGA1
-          - BGA2
-          - ExecutionName
-          - OrganizationId
-          - OrganizationName
-          - PipelineBucket
-          - RolePrefix
-          - RootOUID
-          - SecurityOUID
-      - Label:
-          default: Optional Parameters
-        Parameters:
-          - AdditionalAssessmentAdminRoleARN
-          - AWSConfigConformsBucketName
-          - DeployRoles
-          - DeployVersion
-          - DestBucketName
-          - EvidenceBucketName
-    ParameterLabels:
-      OrganizationName:
-        default: The name of the organization
-      OrganizationId:
-        default: The ID of the organization
-      ExecutionName:
-        default: Execution name of the IAM role that is passed to GC permission's
-      RootOUID:
-        default: ID of the AWS Organizations Root OU
-      AuditAccountID:
-        default: AWS Account ID of the Audit Account
-      BGA1:
-        default: First Breakglass Account
-      BGA2:
-        default: Second Breakglass Account
-      SecurityOUID:
-        default: ID of the AWS Organizations Security OU
-      RolePrefix:
-        default: The prefix to apply to generated role names
-      AccelRolePrefix:
-        default: The Accelerator role prefix for privileged access, in ASEA or LZA deployed by ProServices this could be AWSA- etc
-      AcceleratorRole:
-        default: The role used to assume access to organizational accounts, in ASEA = ASEA-PipelineRole, LZA = OrganizationAccountAccessRole could also be PBMMAccel etc.
-      PipelineBucket:
-        default: The deployment pipeline bucket holding child templates and packaged lambda code.
-      EvidenceBucketName:
-        default: Name for the S3 Evidence bucket
-      AWSConfigConformsBucketName:
-        default: Name for the S3 AWS Config Conformance Pack assets bucket
-      AdditionalAssessmentAdminRoleARN:
-        default: Additional Audit Manager Assessment Admin Role ARN
-      DestBucketName:
-        default: Name of the S3 bucket (leave as is unless instructed otherwise)
-      DeployRoles:
-        default: True/ False flag used to create GC Guardrails Roles (default - False)
-      DeployVersion:
-        default: The version to deploy
-      GC04EnterpriseMonitoringIAMRoleName:
-        default: GC04 Enterprise Monitoring IAM Role Name
-      GC04EnterpriseMonitoringIAMTrustedPrincipal:
-        default: GC04 Enterprise Monitoring IAM Trusted Principal
-      PythonRuntime:
-        default: Python Runtime
-
-Parameters:
-  OrganizationName:
-    Type: String
-    Description: >-
-      The name of the organization that will be used as a prefix to stack resources including lambdas.
-  OrganizationId:
-    Type: String
-    Description: >-
-      Organization Id provided by root.yaml.
-  ExecutionName:
-    Type: String
-    Description: >-
-      Execution name of the IAM role that is passed to GC permission's.
-  RootOUID:
-    Type: String
-    Default: ""
-    Description: Copy from the AWS Organizations console (e.g., r-abc1)
-  AuditAccountID:
-    Type: String
-    Default: ""
-    Description: 12-digit AWS Account ID (e.g., '222222222222')
-  BGA1:
-    Type: String
-    Default: "bgUser1"
-    Description: First breakglass account name
-  BGA2:
-    Type: String
-    Default: "bgUser2"
-    Description: Second breakglass account name
-  SecurityOUID:
-    Type: String
-    Default: ""
-    Description: >-
-      Copy from the AWS Organizations console (e.g., ou-1234-abcdefg)
-  RolePrefix:
-    Type: String
-    Default: "AM-"
-    Description: >-
-      The prefix to apply to generated role names
-  AccelRolePrefix:
-    Type: String
-    Default: "AWSA-"
-    Description: >-
-      The Accelerator role prefix for privileged access, in ASEA or LZA deployed by ProServices this could be AWSA- etc
-  AcceleratorRole:
-    Type: String
-    Description: >-
-      The role used to assume access to organizational accounts, in ASEA = ASEA-PipelineRole, LZA = OrganizationAccountAccessRole could also be PBMMAccel etc.
-  PipelineBucket:
-    Type: String
-    Description: >-
-      The deployment pipeline bucket holding child templates and packaged lambda code.
-  EvidenceBucketName:
-    Type: String
-    Default: ""
-    Description: >-
-      Bucket will store evidence documents. If not provided, a name will be generated.
-  AWSConfigConformsBucketName:
-    Type: String
-    Default: ""
-    Description: >-
-      Bucket will store AWS Config Conformance Pack assets. If not provided, a name will be generated. (name must start with awsconfigconforms- ).
-  AdditionalAssessmentAdminRoleARN:
-    Type: String
-    Default: ""
-    Description: >-
-      ARN of any additional role that should be configured as owners of the Assessment in Audit Manager
-  DestBucketName:
-    Type: String
-    Default: "*GCDestBucketName*"
-    Description: Bucket to which evidence will be shared
-  GC04EnterpriseMonitoringIAMRoleName:
-    Type: String
-    Default: "CloudBrokering"
-  GC04EnterpriseMonitoringIAMTrustedPrincipal:
-    Type: String
-    Default: "arn:aws:iam::939755092653:root"        
-  DeployRoles:
-    Type: String
-    Default: false
-    AllowedValues: [true, false]
-  InvokeUpdate:
-    Type: String
-    Default: '17d78b5e-9745-41e4-a926-9fd9f660bf23'
-  DeployVersion:
-    Type: String
-    Default: 1.0.0
-  PythonRuntime:
-    Type: String
-    Default: 'python3.12'
-    Description:
-      The python runtime to use for the compliance dashboard
-
-Conditions:
-  GenerateEvidenceBucketName: !Equals [ !Ref EvidenceBucketName, "" ]
-  GenerateAWSConfigConformsBucketName: !Equals [ !Ref AWSConfigConformsBucketName, "" ]
-  DeployRoles: !Equals [ !Ref DeployRoles, "true" ]
-
-Resources:
-  ##################################################
-  # Part 1 - Management Account Pre-requisites
-  ##################################################
-  # Privileged Role Creation
-  LambdaCreateRole:
-    Type: "AWS::IAM::Role"
-    Condition: DeployRoles
-    Properties:
-      ManagedPolicyArns:
-        - !Sub arn:${AWS::Partition}:iam::aws:policy/service-role/AWSLambdaBasicExecutionRole
-      AssumeRolePolicyDocument:
-        Version: "2012-10-17"
-        Statement:
-          - Effect: Allow
-            Principal:
-              Service: lambda.amazonaws.com
-            Action:
-              - sts:AssumeRole
-      Path: "/"
-      Policies:
-        - PolicyName: assume_role
-          PolicyDocument:
-            Version: "2012-10-17"
-            Statement:
-              - Effect: Allow
-                Action:
-                  - sts:AssumeRole
-                  - logs:CreateLogStream
-                  - logs:PutLogEvents
-                Resource: !Sub arn:${AWS::Partition}:iam::*:role/${AcceleratorRole}
-              - Effect: Allow
-                Action:
-                  - "organizations:Describe*"
-                  - "organizations:List*"
-                Resource:
-                  - "*"
-
-  InvokeCustomLambda:
-    Type: Custom::InvokeCustomLambda
-    Condition: DeployRoles
-    Properties:
-      Version: 31
-      ServiceToken: !GetAtt CreateRoleLambda.Arn
-      TrustPrincipal: !Sub arn:${AWS::Partition}:iam::${AuditAccountID}:root
-      SwitchRole: !Ref AcceleratorRole
-      RoleName: !Sub ${AccelRolePrefix}GCLambdaExecutionRole
-      PolicyPackage: !Sub
-        - |
-          {
-            "Docs": [{
-              "Version": "2012-10-17",
-                "Statement": [{
-                  "Action": [
-                    "acm:Describe*",
-                    "acm:Get*",
-                    "acm:List*",
-                    "apigateway:GET",
-                    "aws-marketplace:ListEntities",
-                    "backup:List*",
-                    "cassandra:Select",
-                    "cloudfront:Describe*",
-                    "cloudfront:Get*",
-                    "cloudfront:List*",
-                    "cloudtrail:DescribeTrails",
-                    "cloudtrail:Get*",
-                    "cloudtrail:ListTrails",
-                    "cloudtrail:LookupEvents",
-                    "codebuild:BatchGetProjects",
-                    "codebuild:ListProjects",
-                    "config:PutEvaluations",
-                    "dax:DescribeClusters",
-                    "docdb-elastic:List*",
-                    "dynamodb:DescribeTable",
-                    "dynamodb:ListTables",
-                    "ec2:Describe*",
-                    "ec2:GetEbsEncryptionByDefault",
-                    "eks:DescribeCluster",
-                    "eks:ListClusters",
-                    "elasticache:Describe*",
-                    "elasticfilesystem:DescribeFileSystems",
-                    "events:List*",
-                    "guardduty:ListDetectors",
-                    "iam:GenerateCredentialReport",
-                    "iam:Get*",
-                    "iam:List*",
-                    "kinesis:DescribeStream",
-                    "kinesis:ListStreams",
-                    "memorydb:Describe*",
-                    "organizations:Describe*",
-                    "organizations:List*",
-                    "qldb:DescribeLedger",
-                    "qldb:ListLedgers",
-                    "rds:Describe*",
-                    "resource-explorer-2:ListIndexes",
-                    "resource-explorer-2:Search",
-                    "s3:Get*",
-                    "s3:GetBucketPublicAccessBlock",
-                    "s3:List*",
-                    "sns:GetSubscriptionAttributes",
-                    "sns:GetTopicAttributes",
-                    "sns:List*",
-                    "tag:GetResources",
-                    "timestream:DescribeEndpoints",
-                    "timestream:List*"
-                  ],
-                  "Resource": [
-                    "*"
-                  ],
-                  "Effect": "Allow",
-                  "Sid": "GCComplianceAllowAccess"
-                },
-                {
-                  "Action": [
-                    "s3:Get*",
-                    "s3:ListBucket",
-                    "s3:GetBucketPublicAccessBlock"
-                  ],
-                  "Resource": [
-                    "arn:${AWS::Partition}:s3:::${ClientEvidenceBucket}/*",
-                    "arn:${AWS::Partition}:s3:::${ClientEvidenceBucket}",
-                    "arn:${AWS::Partition}:s3:::${AWSConfigConformsBucketName}/*",
-                    "arn:${AWS::Partition}:s3:::${AWSConfigConformsBucketName}"
-                  ],
-                  "Effect": "Allow",
-                  "Sid": "GcComplianceAllowBucketAccess"
-                },
-                {
-                  "Action": [
-                    "s3:ListAllMyBuckets",
-                    "s3:GetBucketPublicAccessBlock"
-                  ],
-                  "Resource": "*",
-                  "Effect": "Allow",
-                  "Sid": "GcComplianceAllowListBucketAccess"
-                },
-                {
-                  "Action": [
-                    "account:GetAlternateContact"
-                  ],
-                  "Resource": [
-                    "arn:aws:account::*:account",
-                    "arn:aws:account::*:account/o-*/*"
-                  ],
-                  "Effect": "Allow",
-                  "Sid": "AllowReadAccountInfo"
-                }
-              ]
-            }]
-          }
-        - ClientEvidenceBucket:
-            !If [
-              GenerateEvidenceBucketName,
-              !GetAtt GenerateEvidenceBucketName.EvidenceBucketName,
-              !Ref EvidenceBucketName,
-            ]
-          AWSConfigConformsBucketName:
-            !If [
-              GenerateAWSConfigConformsBucketName,
-              !GetAtt GenerateEvidenceBucketName.AWSConfigBucketName,
-              !Ref AWSConfigConformsBucketName,
-            ]
-
-  InvokeCustomLambda2:
-    Type: Custom::InvokeCustomLambda
-    Condition: DeployRoles
-    Properties:
-      Version: 31
-      ServiceToken: !GetAtt CreateRoleLambda.Arn
-      TrustPrincipal: !Sub arn:${AWS::Partition}:iam::${AuditAccountID}:root
-      SwitchRole: !Ref AcceleratorRole
-      RoleName: !Sub ${AccelRolePrefix}GCLambdaExecutionRole2
-      PolicyPackage: |
-        {
-          "Docs": [{
-            "Version": "2012-10-17",
-            "Statement": [{
-              "Action": [
-                "acm:Describe*",
-                "acm:Get*",
-                "acm:List*",
-                "apigateway:GET",
-                "backup:List*",
-                "cassandra:Select",
-                "cloudfront:Describe*",
-                "cloudfront:Get*",
-                "cloudfront:List*",
-                "cloudtrail:DescribeTrails",
-                "cloudtrail:Get*",
-                "cloudtrail:ListTrails",
-                "cloudtrail:LookupEvents",
-                "codebuild:BatchGetProjects",
-                "codebuild:ListProjects",
-                "config:PutEvaluations",
-                "dax:DescribeClusters",
-                "docdb-elastic:ListClusters",
-                "docdb-elastic:ListClusterSnapshots",
-                "dynamodb:DescribeTable",
-                "dynamodb:ListTables",
-                "ec2:Describe*",
-                "ec2:GetEbsEncryptionByDefault",
-                "eks:DescribeCluster",
-                "eks:ListClusters",
-                "elasticache:Describe*",
-                "elasticfilesystem:DescribeFileSystems",
-                "elasticloadbalancing:Describe*",
-                "es:Describe*",
-                "es:ListDomainNames",
-                "kinesis:DescribeStream",
-                "kinesis:ListStreams",
-                "memorydb:Describe*",
-                "qldb:DescribeLedger",
-                "qldb:ListLedgers",
-                "rds:Describe*",
-                "redshift:Describe*",
-                "resource-explorer-2:ListIndexes",
-                "resource-explorer-2:Search",
-                "s3:Get*",
-                "s3:GetBucketPublicAccessBlock",
-                "s3:List*",
-                "sns:GetTopicAttributes",
-                "sns:ListTopics",
-                "tag:GetResources",
-                "timestream:DescribeEndpoints",
-                "timestream:List*"
-              ],
-              "Resource": [
-                "*"
-              ],
-              "Effect": "Allow",
-              "Sid": "GCComplianceAllowAccess2"
-            }]
-          }]
-        }
-
-  CreateRoleLambda:
-    Type: "AWS::Lambda::Function"
-    Condition: DeployRoles
-    Properties:
-      FunctionName: !Sub ${OrganizationName}aws_create_role
-      Code: "../../src/lambda/aws_create_role/build/CreateRoleLambda/"
-      Handler: app.lambda_handler
-      Role: !GetAtt LambdaCreateRole.Arn
-      Runtime: !Ref PythonRuntime
-      Timeout: 900
-
-  # AWS Config setup requirements
-  ConfigLambdaExecutionRolePolicy:
-    Type: AWS::IAM::Policy
-    Properties:
-      PolicyDocument:
-        Version: "2012-10-17"
-        Statement:
-          - Sid: AllowCreateLogGroup
-            Action:
-              - "logs:CreateLogGroup"
-            Resource:
-              - !Sub "arn:${AWS::Partition}:logs:${AWS::Region}:${AWS::AccountId}:*"
-            Effect: Allow
-          - Sid: AllowLogging
-            Action:
-              - "logs:CreateLogGroup"
-              - "logs:CreateLogStream"
-              - "logs:PutLogEvents"
-            Resource:
-              - !Sub "arn:${AWS::Partition}:logs:${AWS::Region}:${AWS::AccountId}:log-group:/aws/lambda/${OrganizationName}gc*"
-            Effect: Allow
-          - Sid: AllowOrganizationsSetup
-            Action:
-              - "organizations:EnableAWSServiceAccess"
-              - "organizations:RegisterDelegatedAdministrator"
-              - "organizations:Describe*"
-              - "organizations:List*"
-            Resource: "*"
-            Effect: Allow
-      PolicyName: gc_setup_config_lambda_execution_role_policy
-      Roles:
-        - !Ref SetupAWSConfigLambdaExecutionRole
-
-  SetupAWSConfigLambdaExecutionRole:
-    Type: AWS::IAM::Role
-    Properties:
-      AssumeRolePolicyDocument:
-        Version: "2012-10-17"
-        Statement:
-          - Effect: "Allow"
-            Principal:
-              Service:
-                - "lambda.amazonaws.com"
-            Action:
-              - "sts:AssumeRole"
-      Description: "Setup AWS Organizations"
-      ManagedPolicyArns:
-        - !Sub arn:${AWS::Partition}:iam::aws:policy/service-role/AWSLambdaBasicExecutionRole
-      Path: "/"
-      RoleName: !Sub ${RolePrefix}setup_organizations_role
-      Tags:
-        - Key: "Source"
-          Value: "ProServe Delivery Kit"
-
-  AWSConfigSetupLambda:
-    DependsOn:
-      - SetupAWSAuditManagerLambdaExecutionRole
-      - ConfigLambdaExecutionRolePolicy
-    Type: AWS::Lambda::Function
-    Properties:
-      FunctionName: !Sub "${OrganizationName}aws_config_setup"
-      Code: "../../src/lambda/aws_config_setup/build/AWSConfigSetupLambda/"
-      Handler: app.lambda_handler
-      Role: !GetAtt SetupAWSConfigLambdaExecutionRole.Arn
-      Runtime: !Ref PythonRuntime
-      Timeout: 90
-
-  AWSConfigOrganizationsSetup:
-    Type: Custom::AWSConfigOrganizationsSetup
-    Properties:
-      ServiceToken: !Sub "arn:${AWS::Partition}:lambda:${AWS::Region}:${AWS::AccountId}:function:${OrganizationName}aws_config_setup"
-      AuditAccountId: !Ref AuditAccountID
-    DependsOn:
-      - AWSConfigSetupLambda
-
-  # AWS Audit Manager setup requirements
-  AuditManagerLambdaExecutionRolePolicy:
-    Type: AWS::IAM::Policy
-    Properties:
-      PolicyDocument:
-        Version: "2012-10-17"
-        Statement:
-          - Sid: AllowCreateLogGroup
-            Action:
-              - "logs:CreateLogGroup"
-            Resource:
-              - !Sub "arn:${AWS::Partition}:logs:${AWS::Region}:${AWS::AccountId}:*"
-            Effect: Allow
-          - Sid: AllowLogging
-            Action:
-              - "logs:CreateLogGroup"
-              - "logs:CreateLogStream"
-              - "logs:PutLogEvents"
-            Resource:
-              - !Sub "arn:${AWS::Partition}:logs:${AWS::Region}:${AWS::AccountId}:log-group:/aws/lambda/${OrganizationName}gc*"
-            Effect: Allow
-          - Sid: AllowOrganizationsSetup
-            Action:
-              - "organizations:EnableAWSServiceAccess"
-              - "organizations:RegisterDelegatedAdministrator"
-              - "organizations:Describe*"
-              - "organizations:List*"
-            Resource: "*"
-            Effect: Allow
-      PolicyName: !Sub "${OrganizationName}setup_auditmanager_lambda_execution_role_policy"
-      Roles:
-        - !Ref SetupAWSAuditManagerLambdaExecutionRole
-
-  SetupAWSAuditManagerLambdaExecutionRole:
-    Type: AWS::IAM::Role
-    Properties:
-      AssumeRolePolicyDocument:
-        Version: "2012-10-17"
-        Statement:
-          - Effect: "Allow"
-            Principal:
-              Service:
-                - "lambda.amazonaws.com"
-            Action:
-              - "sts:AssumeRole"
-      Description: "Setup AWS Audit Manager"
-      ManagedPolicyArns:
-        - !Sub arn:${AWS::Partition}:iam::aws:policy/service-role/AWSLambdaBasicExecutionRole
-        - !Sub arn:${AWS::Partition}:iam::aws:policy/AWSAuditManagerAdministratorAccess
-      Path: "/"
-      RoleName: !Sub ${RolePrefix}setup_auditmanager_role
-      Tags:
-        - Key: "Source"
-          Value: "ProServe Delivery Kit"
-
-  AWSAuditManagerSetupLambda:
-    Type: AWS::Lambda::Function
-    Properties:
-      FunctionName: !Sub "${OrganizationName}aws_auditmanager_setup"
-      Code: "../../src/lambda/aws_auditmanager_setup/build/AWSAuditManagerSetupLambda/"
-      Handler: app.lambda_handler
-      Role: !GetAtt SetupAWSAuditManagerLambdaExecutionRole.Arn
-      Runtime: !Ref PythonRuntime
-      Timeout: 90
-
-  AWSAuditManagerOrganizationsSetup:
-    Type: Custom::AWSAuditManagerOrganizationsSetup
-    Properties:
-      ServiceToken: !Sub "arn:${AWS::Partition}:lambda:${AWS::Region}:${AWS::AccountId}:function:${OrganizationName}aws_auditmanager_setup"
-      AuditAccountId: !Ref AuditAccountID
-    DependsOn:
-      - AWSAuditManagerSetupLambda
-
-  # Generate names for the evidence and AWS Config Conforms buckets
-  GenerateEvidenceBucketNameLambda:
-    Type: AWS::Lambda::Function
-    Condition: GenerateEvidenceBucketName
-    Properties:
-      FunctionName: !Sub "${OrganizationName}aws_generate_bucket_name"
-      Code: "../../src/lambda/aws_generate_bucket_name/build/GenerateEvidenceBucketNameLambda/"
-      Handler: app.lambda_handler
-      Role: !GetAtt SetupAWSAuditManagerLambdaExecutionRole.Arn
-      Runtime: !Ref PythonRuntime
-      Timeout: 90
-
-  GenerateEvidenceBucketName:
-    Type: Custom::GenerateEvidenceBucketName
-    Condition: GenerateEvidenceBucketName
-    Properties:
-      ServiceToken: !Sub "arn:${AWS::Partition}:lambda:${AWS::Region}:${AWS::AccountId}:function:${OrganizationName}aws_generate_bucket_name"
-      AuditAccountId: !Ref AuditAccountID
-    DependsOn:
-      - GenerateEvidenceBucketNameLambda
-
-  EvidenceBucketSSMParam:
-    Type: AWS::SSM::Parameter
-    Properties:
-      Description: Name of the Evidence Bucket
-      # unique ssm param key
-      Name: '/gc_guardrails/s3/evidence_bucket'
-      Type: String
-      Value: !If [ GenerateEvidenceBucketName, !GetAtt GenerateEvidenceBucketName.EvidenceBucketName, !Ref EvidenceBucketName ]
-
-  AWSConfigBucketSSMParam:
-    Type: AWS::SSM::Parameter
-    Properties:
-      Description: Name of the AWS Config Bucket
-      # unique ssm param key
-      Name: '/gc_guardrails/s3/aws_config_bucket'
-      Type: String
-      Value: !If [ GenerateAWSConfigConformsBucketName, !GetAtt GenerateEvidenceBucketName.AWSConfigBucketName, !Ref AWSConfigConformsBucketName ]
-  
-  ##################################################
-  # Part 2 - Audit Account Pre-requisites
-  ##################################################
-  AuditAccountPreRequisitesPart1:
-    Type: AWS::CloudFormation::StackSet
-    Properties:
-      AutoDeployment:
-        Enabled: true
-        RetainStacksOnAccountRemoval: true
-      Capabilities:
-        - CAPABILITY_IAM
-        - CAPABILITY_NAMED_IAM
-      Description: GC Guardrails Assessment - Audit Account Pre-reqs - Part 1
-      ManagedExecution:
-        Active: true
-      OperationPreferences:
-        FailureToleranceCount: 0
-        MaxConcurrentCount: 1
-        RegionOrder:
-          - ca-central-1
-      Parameters:
-        - ParameterKey: OrganizationName
-          ParameterValue: !Ref OrganizationName
-        - ParameterKey: AuditAccountID
-          ParameterValue: !Ref AuditAccountID
-        - ParameterKey: EvidenceBucketName
-          ParameterValue: !If [ GenerateEvidenceBucketName, !GetAtt GenerateEvidenceBucketName.EvidenceBucketName, !Ref EvidenceBucketName ]
-        - ParameterKey: AWSConfigConformsBucketName
-          ParameterValue: !If [ GenerateAWSConfigConformsBucketName, !GetAtt GenerateEvidenceBucketName.AWSConfigBucketName, !Ref AWSConfigConformsBucketName ]
-        - ParameterKey: RolePrefix
-          ParameterValue: !Ref RolePrefix
-        - ParameterKey: AccelRolePrefix
-          ParameterValue: !Ref AccelRolePrefix
-      PermissionModel: SERVICE_MANAGED
-      StackInstancesGroup:
-        - DeploymentTargets:
-            OrganizationalUnitIds:
-              - !Ref SecurityOUID
-          Regions:
-            - ca-central-1
-      StackSetName: !Sub "${OrganizationName}-GC-AuditAccount-PreReqs-Part1"
-      Tags:
-        - Key: Source
-          Value: "ProServe Delivery Kit"
-      TemplateURL: !Sub https://${PipelineBucket}.s3.${AWS::Region}.amazonaws.com/${DeployVersion}/AuditAccountPreRequisitesPart1.yaml
-
-  AuditAccountPreRequisitesPart2:
-    Type: AWS::CloudFormation::StackSet
-    DependsOn:
-      - AuditAccountPreRequisitesPart1
-    Properties:
-      AutoDeployment:
-        Enabled: true
-        RetainStacksOnAccountRemoval: true
-      Capabilities:
-        - CAPABILITY_IAM
-        - CAPABILITY_NAMED_IAM
-      Description: GC Guardrails Assessment - Audit Account Pre-reqs - Part 2
-      ManagedExecution:
-        Active: true
-      OperationPreferences:
-        FailureToleranceCount: 0
-        MaxConcurrentCount: 1
-        RegionOrder:
-          - ca-central-1
-      Parameters:
-        - ParameterKey: OrganizationName
-          ParameterValue: !Ref OrganizationName
-        - ParameterKey: AuditAccountID
-          ParameterValue: !Ref AuditAccountID
-        - ParameterKey: RolePrefix
-          ParameterValue: !Ref RolePrefix
-      PermissionModel: SERVICE_MANAGED
-      StackInstancesGroup:
-        - DeploymentTargets:
-            OrganizationalUnitIds:
-              - !Ref SecurityOUID
-          Regions:
-            - ca-central-1
-      StackSetName: !Sub "${OrganizationName}-GC-AuditAccount-PreReqs-Part2"
-      Tags:
-        - Key: Source
-          Value: "ProServe Delivery Kit"
-      TemplateURL: !Sub https://${PipelineBucket}.s3.${AWS::Region}.amazonaws.com/${DeployVersion}/AuditAccountPreRequisitesPart2.yaml
-
-  AuditAccountPreRequisitesPart3:
-    Type: AWS::CloudFormation::StackSet
-    DependsOn:
-      - AuditAccountPreRequisitesPart1
-    Properties:
-      AutoDeployment:
-        Enabled: true
-        RetainStacksOnAccountRemoval: true
-      Capabilities:
-        - CAPABILITY_IAM
-        - CAPABILITY_NAMED_IAM
-      Description: GC Guardrails Assessment - Audit Account Pre-reqs - Part 3
-      ManagedExecution:
-        Active: true
-      OperationPreferences:
-        FailureToleranceCount: 0
-        MaxConcurrentCount: 1
-        RegionOrder:
-          - ca-central-1
-      Parameters:
-        - ParameterKey: OrganizationName
-          ParameterValue: !Ref OrganizationName
-        - ParameterKey: AuditAccountID
-          ParameterValue: !Ref AuditAccountID
-        - ParameterKey: RolePrefix
-          ParameterValue: !Ref RolePrefix
-      PermissionModel: SERVICE_MANAGED
-      StackInstancesGroup:
-        - DeploymentTargets:
-            OrganizationalUnitIds:
-              - !Ref SecurityOUID
-          Regions:
-            - ca-central-1
-      StackSetName: !Sub "${OrganizationName}-GC-AuditAccount-PreReqs-Part3"
-      Tags:
-        - Key: Source
-          Value: "ProServe Delivery Kit"
-      TemplateURL: !Sub https://${PipelineBucket}.s3.${AWS::Region}.amazonaws.com/${DeployVersion}/AuditAccountPreRequisitesPart3.yaml
-
-  AuditAccountPreRequisitesPart4:
-    Type: AWS::CloudFormation::StackSet
-    DependsOn:
-      - AuditAccountPreRequisitesPart1
-    Properties:
-      AutoDeployment:
-        Enabled: true
-        RetainStacksOnAccountRemoval: true
-      Capabilities:
-        - CAPABILITY_IAM
-        - CAPABILITY_NAMED_IAM
-      Description: GC Guardrails Assessment - Audit Account Pre-reqs - Part 4
-      ManagedExecution:
-        Active: true
-      OperationPreferences:
-        FailureToleranceCount: 0
-        MaxConcurrentCount: 1
-        RegionOrder:
-          - ca-central-1
-      Parameters:
-        - ParameterKey: OrganizationName
-          ParameterValue: !Ref OrganizationName
-        - ParameterKey: AuditAccountID
-          ParameterValue: !Ref AuditAccountID
-        - ParameterKey: RolePrefix
-          ParameterValue: !Ref RolePrefix
-      PermissionModel: SERVICE_MANAGED
-      StackInstancesGroup:
-        - DeploymentTargets:
-            OrganizationalUnitIds:
-              - !Ref SecurityOUID
-          Regions:
-            - ca-central-1
-      StackSetName: !Sub "${OrganizationName}-GC-AuditAccount-PreReqs-Part4"
-      Tags:
-        - Key: Source
-          Value: "ProServe Delivery Kit"
-      TemplateURL: !Sub https://${PipelineBucket}.s3.${AWS::Region}.amazonaws.com/${DeployVersion}/AuditAccountPreRequisitesPart4.yaml
-
-  AuditAccountPreRequisitesPart5:
-    Type: AWS::CloudFormation::StackSet
-    DependsOn:
-      - AuditAccountPreRequisitesPart1
-      - AuditAccountPreRequisitesPart2
-    Properties:
-      AutoDeployment:
-        Enabled: true
-        RetainStacksOnAccountRemoval: true
-      Capabilities:
-        - CAPABILITY_IAM
-        - CAPABILITY_NAMED_IAM
-      Description: GC Guardrails Assessment - Audit Account Pre-reqs - Part 5
-      ManagedExecution:
-        Active: true
-      OperationPreferences:
-        FailureToleranceCount: 0
-        MaxConcurrentCount: 1
-        RegionOrder:
-          - ca-central-1
-      Parameters:
-        - ParameterKey: OrganizationName
-          ParameterValue: !Ref OrganizationName
-        - ParameterKey: AuditAccountID
-          ParameterValue: !Ref AuditAccountID
-        - ParameterKey: RolePrefix
-          ParameterValue: !Ref RolePrefix
-      PermissionModel: SERVICE_MANAGED
-      StackInstancesGroup:
-        - DeploymentTargets:
-            OrganizationalUnitIds:
-              - !Ref SecurityOUID
-          Regions:
-            - ca-central-1
-      StackSetName: !Sub "${OrganizationName}-GC-AuditAccount-PreReqs-Part5"
-      Tags:
-        - Key: Source
-          Value: "ProServe Delivery Kit"
-      TemplateURL: !Sub https://${PipelineBucket}.s3.${AWS::Region}.amazonaws.com/${DeployVersion}/AuditAccountPreRequisitesPart5.yaml
-
-  AuditAccountPreRequisitesPart6:
-    Type: AWS::CloudFormation::StackSet
-    DependsOn:
-      - AuditAccountPreRequisitesPart1
-    Properties:
-      AutoDeployment:
-        Enabled: true
-        RetainStacksOnAccountRemoval: true
-      Capabilities:
-        - CAPABILITY_IAM
-        - CAPABILITY_NAMED_IAM
-      Description: GC Guardrails Assessment - Audit Account Pre-reqs - Part 6
-      ManagedExecution:
-        Active: true
-      OperationPreferences:
-        FailureToleranceCount: 0
-        MaxConcurrentCount: 1
-        RegionOrder:
-          - ca-central-1
-      Parameters:
-        - ParameterKey: OrganizationName
-          ParameterValue: !Ref OrganizationName
-        - ParameterKey: AuditAccountID
-          ParameterValue: !Ref AuditAccountID
-        - ParameterKey: RolePrefix
-          ParameterValue: !Ref RolePrefix
-      PermissionModel: SERVICE_MANAGED
-      StackInstancesGroup:
-        - DeploymentTargets:
-            OrganizationalUnitIds:
-              - !Ref SecurityOUID
-          Regions:
-            - ca-central-1
-      StackSetName: !Sub "${OrganizationName}-GC-AuditAccount-PreReqs-Part6"
-      Tags:
-        - Key: Source
-          Value: "ProServe Delivery Kit"
-      TemplateURL: !Sub https://${PipelineBucket}.s3.${AWS::Region}.amazonaws.com/${DeployVersion}/AuditAccountPreRequisitesPart6.yaml
-
-  AuditAccountPreRequisitesPart7:
-    Type: AWS::CloudFormation::StackSet
-    DependsOn:
-      - AuditAccountPreRequisitesPart1
-    Properties:
-      AutoDeployment:
-        Enabled: true
-        RetainStacksOnAccountRemoval: true
-      Capabilities:
-        - CAPABILITY_IAM
-        - CAPABILITY_NAMED_IAM
-      Description: GC Guardrails Assessment - Audit Account Pre-reqs - Part 7
-      ManagedExecution:
-        Active: true
-      OperationPreferences:
-        FailureToleranceCount: 0
-        MaxConcurrentCount: 1
-        RegionOrder:
-          - ca-central-1
-      Parameters:
-        - ParameterKey: OrganizationName
-          ParameterValue: !Ref OrganizationName
-        - ParameterKey: AuditAccountID
-          ParameterValue: !Ref AuditAccountID
-        - ParameterKey: RolePrefix
-          ParameterValue: !Ref RolePrefix
-      PermissionModel: SERVICE_MANAGED
-      StackInstancesGroup:
-        - DeploymentTargets:
-            OrganizationalUnitIds:
-              - !Ref SecurityOUID
-          Regions:
-            - ca-central-1
-      StackSetName: !Sub "${OrganizationName}-GC-AuditAccount-PreReqs-Part7"
-      Tags:
-        - Key: Source
-          Value: "ProServe Delivery Kit"
-      TemplateURL: !Sub https://${PipelineBucket}.s3.${AWS::Region}.amazonaws.com/${DeployVersion}/AuditAccountPreRequisitesPart7.yaml
-
-  AuditAccountPreRequisitesPart8:
-    Type: AWS::CloudFormation::StackSet
-    DependsOn:
-      - AuditAccountPreRequisitesPart1
-    Properties:
-      AutoDeployment:
-        Enabled: true
-        RetainStacksOnAccountRemoval: true
-      Capabilities:
-        - CAPABILITY_IAM
-        - CAPABILITY_NAMED_IAM
-      Description: GC Guardrails Assessment- Audit Account Pre-reqs - Part 8
-      ManagedExecution:
-        Active: true
-      OperationPreferences:
-        FailureToleranceCount: 0
-        MaxConcurrentCount: 1
-        RegionOrder:
-          - ca-central-1
-      Parameters:
-        - ParameterKey: OrganizationName
-          ParameterValue: !Ref OrganizationName
-        - ParameterKey: AuditAccountID
-          ParameterValue: !Ref AuditAccountID
-        - ParameterKey: RolePrefix
-          ParameterValue: !Ref RolePrefix
-      PermissionModel: SERVICE_MANAGED
-      StackInstancesGroup:
-        - DeploymentTargets:
-            OrganizationalUnitIds:
-              - !Ref SecurityOUID
-          Regions:
-            - ca-central-1
-      StackSetName: !Sub "${OrganizationName}-GC-AuditAccount-PreReqs-Part8"
-      Tags:
-        - Key: Source
-          Value: "ProServe Delivery Kit"
-      TemplateURL: !Sub https://${PipelineBucket}.s3.${AWS::Region}.amazonaws.com/${DeployVersion}/AuditAccountPreRequisitesPart8.yaml
-
-  AuditAccountPreRequisitesPartN:
-    Type: AWS::CloudFormation::StackSet
-    DependsOn:
-      - AuditAccountPreRequisitesPart1
-      - AuditAccountPreRequisitesPart2
-      - AuditAccountPreRequisitesPart3
-      - AuditAccountPreRequisitesPart4
-      - AuditAccountPreRequisitesPart5
-      - AuditAccountPreRequisitesPart6
-      - AuditAccountPreRequisitesPart7
-      - AuditAccountPreRequisitesPart8
-    Properties:
-      AutoDeployment:
-        Enabled: true
-        RetainStacksOnAccountRemoval: true
-      Capabilities:
-        - CAPABILITY_IAM
-        - CAPABILITY_NAMED_IAM
-      Description: GC Guardrails Assessment - Audit Account Pre-reqs - Last Part
-      ManagedExecution:
-        Active: true
-      OperationPreferences:
-        FailureToleranceCount: 0
-        MaxConcurrentCount: 1
-        RegionOrder:
-          - ca-central-1
-      Parameters:
-        - ParameterKey: OrganizationName
-          ParameterValue: !Ref OrganizationName
-        - ParameterKey: AuditAccountID
-          ParameterValue: !Ref AuditAccountID
-        - ParameterKey: RolePrefix
-          ParameterValue: !Ref RolePrefix
-      PermissionModel: SERVICE_MANAGED
-      StackInstancesGroup:
-        - DeploymentTargets:
-            OrganizationalUnitIds:
-              - !Ref SecurityOUID
-          Regions:
-            - ca-central-1
-      StackSetName: !Sub "${OrganizationName}-GC-AuditAccount-PreReqs-PartN"
-      Tags:
-        - Key: Source
-          Value: "ProServe Delivery Kit"
-      TemplateURL: !Sub https://${PipelineBucket}.s3.${AWS::Region}.amazonaws.com/${DeployVersion}/AuditAccountPreRequisitesPartN.yaml
-
-  # MGMT-Account-Pre-Requisites:
-  GCLambdaExecutionRole:
-    Condition: DeployRoles
-    DependsOn:
-      - AuditAccountPreRequisitesPartN
-    Type: AWS::IAM::Role
-    Properties:
-      AssumeRolePolicyDocument:
-        !Sub | 
-          {
-              "Version": "2012-10-17",
-              "Statement": [
-                  {
-                      "Effect": "Allow",
-                      "Principal": {
-                          "AWS": [
-                              "arn:${AWS::Partition}:sts::${AuditAccountID}:root"
-                          ]
-                      },
-                      "Action": "sts:AssumeRole"
-                  }
-              ]
-          }
-      Description: "GC Guardrails - Assessment Role"
-      ManagedPolicyArns:
-        - !Sub arn:${AWS::Partition}:iam::aws:policy/service-role/AWSConfigRulesExecutionRole
-      Path: "/"
-      RoleName: !Sub ${AccelRolePrefix}GCLambdaExecutionRole
-      Tags:
-        - Key: "Source"
-          Value: "ProServe Delivery Kit"
-
-  GCLambdaExecutionRole2:
-    Condition: DeployRoles
-    DependsOn:
-      - AuditAccountPreRequisitesPartN
-    Type: AWS::IAM::Role
-    Properties:
-      AssumeRolePolicyDocument:
-        !Sub | 
-          {
-              "Version": "2012-10-17",
-              "Statement": [
-                  {
-                      "Effect": "Allow",
-                      "Principal": {
-                          "AWS": [
-                              "arn:${AWS::Partition}:sts::${AuditAccountID}:root"
-                          ]
-                      },
-                      "Action": "sts:AssumeRole"
-                  }
-              ]
-          }
-      Description: "GC Guardrails - Assessment Role 2"
-      ManagedPolicyArns:
-        - !Sub arn:${AWS::Partition}:iam::aws:policy/service-role/AWSConfigRulesExecutionRole
-      Path: "/"
-      RoleName: !Sub ${AccelRolePrefix}GCLambdaExecutionRole2
-      Tags:
-        - Key: "Source"
-          Value: "ProServe Delivery Kit"
-
-  # Encryption in Transit Checks Access
-  GCLambdaExecutionRoleInTransitEncryptionPolicy:
-    Condition: DeployRoles
-    Type: AWS::IAM::Policy
-    Properties:
-      PolicyDocument:
-        Version: "2012-10-17"
-        Statement:
-          - Sid: S3
-            Action:
-              - "s3:ListAllMyBuckets"
-              - "s3:ListBucket"
-              - "s3:GetBucketPolicy"
-            Resource: "*"
-            Effect: Allow
-          - Sid: AllowRedshift
-            Action:
-              - "redshift:DescribeClusters"
-              - "redshift:DescribeClusterParameters"
-            Resource: !Sub "arn:${AWS::Partition}:redshift:*:*:cluster:*"
-            Effect: Allow
-          - Sid: AllowAPI
-            Action:
-              - "apigateway:GET"
-            Resource: "*"
-            Effect: Allow
-          - Sid: AllowELB
-            Action:
-              - "elasticloadbalancing:Describe*"
-            Resource:
-              - "*"
-            Effect: Allow
-          - Sid: AllowES
-            Action:
-              - "es:ListDomainNames"
-              - "es:DescribeElasticsearchDomains"
-            Resource: "*"
-            Effect: Allow
-          - Sid: AllowReadTags
-            Action:
-              - "tag:GetResources"
-            Resource: "*"
-            Effect: Allow
-          - Sid: AllowCloudFront
-            Action:
-              - "cloudfront:Describe*"
-              - "cloudfront:Get*"
-              - "cloudfront:List*"
-            Resource: "*"
-            Effect: Allow
-      PolicyName: !Sub "${OrganizationName}GCLambdaExecutionRoleInTransitEncryptionPolicy"
-      Roles:
-        - !Ref GCLambdaExecutionRole2
-
-  GCLambdaExecutionRoleS3AccessPolicy:
-    Condition: DeployRoles
-    Type: AWS::IAM::Policy
-    Properties:
-      PolicyDocument:
-        Version: "2012-10-17"
-        Statement:
-          - Sid: AllowS3Access
-            Action:
-              - "s3:GetObject"
-              - "s3:GetObjectAcl"
-              - "s3:GetObjectAttributes"
-              - "s3:GetObjectLegalHold"
-              - "s3:GetObjectRetention"
-              - "s3:GetObjectTagging"
-              - "s3:GetObjectTorrent"
-              - "s3:GetObjectVersion"
-              - "s3:GetObjectVersionAcl"
-              - "s3:GetObjectVersionAttributes"
-              - "s3:GetObjectVersionForReplication"
-              - "s3:GetObjectVersionTagging"
-              - "s3:GetObjectVersionTorrent"
-              - "s3:GetBucketPublicAccessBlock"
-              - "s3:ListBucket"
-            Resource:
-              - !Sub
-                - "arn:${AWS::Partition}:s3:::${ClientEvidenceBucket}"
-                - ClientEvidenceBucket:
-                    !If [
-                      GenerateEvidenceBucketName,
-                      !GetAtt GenerateEvidenceBucketName.EvidenceBucketName,
-                      !Ref EvidenceBucketName,
-                    ]
-              - !Sub
-                - "arn:${AWS::Partition}:s3:::${ClientEvidenceBucket}/*"
-                - ClientEvidenceBucket:
-                    !If [
-                      GenerateEvidenceBucketName,
-                      !GetAtt GenerateEvidenceBucketName.EvidenceBucketName,
-                      !Ref EvidenceBucketName,
-                    ]
-            Effect: Allow
-          - Sid: AllowListBuckets
-            Action:
-              - s3:ListAllMyBuckets
-              - s3:GetBucketPublicAccessBlock
-            Resource: "*"
-            Effect: Allow
-      PolicyName: !Sub "${OrganizationName}evidence_bucket_access_policy"
-      Roles:
-        - !Ref GCLambdaExecutionRole
-
-  # CW Logs Access
-  GCLambdaExecutionRoleCWLogsPolicy:
-    Condition: DeployRoles
-    Type: AWS::IAM::Policy
-    Properties:
-      PolicyDocument:
-        Version: "2012-10-17"
-        Statement:
-          - Sid: AllowCreateLogGroup
-            Action:
-              - "logs:CreateLogGroup"
-            Resource:
-              - !Sub "arn:${AWS::Partition}:logs:${AWS::Region}:${AWS::AccountId}:*"
-            Effect: Allow
-          - Sid: AllowLogging
-            Action:
-              - "logs:CreateLogGroup"
-              - "logs:CreateLogStream"
-              - "logs:PutLogEvents"
-            Resource:
-              - !Sub "arn:${AWS::Partition}:logs:${AWS::Region}:${AWS::AccountId}:log-group:/aws/lambda/${OrganizationName}gc*"
-            Effect: Allow
-      PolicyName: !Sub "${OrganizationName}GCLambdaExecutionRoleCWLogsPolicy"
-      Roles:
-        - !Ref GCLambdaExecutionRole
-        - !Ref GCLambdaExecutionRole2
-
-  # IAM Access
-  GCLambdaExecutionRoleIAMPolicy:
-    Condition: DeployRoles
-    Type: AWS::IAM::Policy
-    Properties:
-      PolicyDocument:
-        Version: "2012-10-17"
-        Statement:
-          - Sid: AllowIAMQueries
-            Action:
-              - "iam:GenerateCredentialReport"
-              - "iam:GetAccountPasswordPolicy"
-              - "iam:GetCredentialReport"
-              - "iam:GetLoginProfile"
-              - "iam:GetRole"
-              - "iam:GetUser"
-              - "iam:ListAttachedRolePolicies"
-              - "iam:ListMFADevices"
-              - "iam:ListUsers"
-              - "iam:Simulate*"
-            Resource: "*"
-            Effect: Allow
-          - Sid: AllowCloudWatchAlarmQueries
-            Action:
-              - "cloudwatch:DescribeAlarms"
-            Resource: "*"
-            Effect: Allow
-      PolicyName: !Sub "${OrganizationName}GCLambdaExecutionRoleIAMPolicy"
-      Roles:
-        - !Ref GCLambdaExecutionRole
-
-  # Datastores Access
-  GCLambdaExecutionRoleDatastoresPolicy:
-    Condition: DeployRoles
-    Type: AWS::IAM::Policy
-    Properties:
-      PolicyDocument:
-        Version: "2012-10-17"
-        Statement:
-          - Sid: AllowDatastoreChecks
-            Action:
-              - "apigateway:GET"
-              - "backup:ListBackupVaults"
-              - "backup:ListRecoveryPointsByBackupVault"
-              - "cassandra:Select"
-              - "cloudfront:Describe*"
-              - "cloudfront:Get*"
-              - "cloudfront:List*"
-              - "codebuild:BatchGetProjects"
-              - "codebuild:ListProjects"
-              - "dax:DescribeClusters"
-              - "docdb-elastic:ListClusters"
-              - "docdb-elastic:ListClusterSnapshots"
-              - "dynamodb:DescribeTable"
-              - "dynamodb:ListTables"
-              - "ec2:DescribeRegions"
-              - "ec2:DescribeVolumes"
-              - "ec2:GetEbsEncryptionByDefault"
-              - "eks:DescribeCluster"
-              - "eks:ListClusters"
-              - "elasticache:DescribeCacheClusters"
-              - "elasticache:DescribeSnapshots"
-              - "elasticfilesystem:DescribeFileSystems"
-              - "events:ListRules"
-              - "events:ListTargetsByRule"
-              - "guardduty:ListDetectors"
-              - "kinesis:DescribeStream"
-              - "kinesis:ListStreams"
-              - "memorydb:DescribeClusters"
-              - "memorydb:DescribeSnapshots"
-              - "qldb:DescribeLedger"
-              - "qldb:ListLedgers"
-              - "rds:DescribeDBClusters"
-              - "rds:DescribeDBClusterSnapshots"
-              - "rds:DescribeDBInstances"
-              - "rds:DescribeDBSnapshots"
-              - "resource-explorer-2:ListIndexes"
-              - "resource-explorer-2:Search"
-              - "s3:GetBucketLocation"
-              - "s3:GetBucketPolicy"
-              - "s3:GetEncryptionConfiguration"
-              - "s3:ListAllMyBuckets"
-              - "s3:ListBucket"
-              - "s3:GetBucketPublicAccessBlock"
-              - "sns:GetSubscriptionAttributes"
-              - "sns:GetTopicAttributes"
-              - "sns:ListSubscriptionsByTopic"
-              - "sns:ListTopics"
-              - "tag:GetResources"
-              - "timestream:DescribeEndpoints"
-              - "timestream:ListDatabases"
-              - "timestream:ListTables"
-            Resource: "*"
-            Effect: Allow
-      PolicyName: !Sub "${OrganizationName}GCLambdaExecutionRoleDatastorePolicy"
-      Roles:
-        - !Ref GCLambdaExecutionRole
-        - !Ref GCLambdaExecutionRole2
-
-  # Account Access
-  GCLambdaExecutionRoleAccountPolicy:
-    Condition: DeployRoles
-    Type: AWS::IAM::Policy
-    Properties:
-      PolicyDocument:
-        Version: "2012-10-17"
-        Statement:
-          - Sid: AllowReadAccountInfo
-            Action:
-              - "account:GetAlternateContact"
-            Resource:
-              - !Sub "arn:${AWS::Partition}:account::*:account"
-              - !Sub "arn:${AWS::Partition}:account::*:account/o-*/*"
-            Effect: Allow
-      PolicyName: GCLambdaExecutionRoleAccountPolicy
-      Roles:
-        - !Ref GCLambdaExecutionRole
-
-  # CloudTrail Access
-  GCLambdaExecutionRoleCloudTrailPolicy:
-    Condition: DeployRoles
-    Type: AWS::IAM::Policy
-    Properties:
-      PolicyDocument:
-        Version: "2012-10-17"
-        Statement:
-          - Sid: AllowCloudTrailChecks
-            Action:
-              - "cloudtrail:DescribeTrails"
-              - "cloudtrail:GetEventSelectors"
-              - "cloudtrail:GetTrail"
-              - "cloudtrail:GetTrailStatus"
-              - "cloudtrail:ListTrails"
-              - "cloudtrail:LookupEvents"
-            Resource:
-              - "*"
-            Effect: Allow
-      PolicyName: !Sub "${OrganizationName}GCLambdaExecutionRoleCloudTrailPolicy"
-      Roles:
-        - !Ref GCLambdaExecutionRole
-        - !Ref GCLambdaExecutionRole2
-
-  # Marketplace Access
-  GCLambdaExecutionRoleMarketplacePolicy:
-    Condition: DeployRoles
-    Type: AWS::IAM::Policy
-    Properties:
-      PolicyDocument:
-        Version: "2012-10-17"
-        Statement:
-          - Sid: AllowMarketplaceChecks
-            Action:
-              - "aws-marketplace:ListEntities"
-            Resource:
-              - "*"
-            Effect: Allow
-      PolicyName: !Sub "${OrganizationName}GCLambdaExecutionRoleMarketplacePolicy"
-      Roles:
-        - !Ref GCLambdaExecutionRole
-
-  # Organizations Access
-  GCLambdaExecutionRoleOrganizationsPolicy:
-    Condition: DeployRoles
-    Type: AWS::IAM::Policy
-    Properties:
-      PolicyDocument:
-        Version: "2012-10-17"
-        Statement:
-          - Sid: AllowOrganizationsChecks
-            Action:
-              - "organizations:Describe*"
-              - "organizations:List*"
-            Resource:
-              - "*"
-            Effect: Allow
-      PolicyName: !Sub "${OrganizationName}GCLambdaExecutionRoleOrganizationsPolicy"
-      Roles:
-        - !Ref GCLambdaExecutionRole
-
-  # IAM Access
-  GCLambdaExecutionRoleCloudFrontPolicy:
-    Condition: DeployRoles
-    Type: AWS::IAM::Policy
-    Properties:
-      PolicyDocument:
-        Version: "2012-10-17"
-        Statement:
-          - Sid: AllowCloudFrontQueries
-            Action:
-              - "cloudfront:Describe*"
-              - "cloudfront:Get*"
-              - "cloudfront:List*"
-            Resource: 
-              - "*"
-            Effect: Allow
-      PolicyName: !Sub "${OrganizationName}GCLambdaExecutionRoleCloudFrontPolicy"
-      Roles:
-        - !Ref GCLambdaExecutionRole
-        - !Ref GCLambdaExecutionRole2
-
-  # ACM Access
-  GCLambdaExecutionRoleAcmPolicy:
-    Condition: DeployRoles
-    Type: AWS::IAM::Policy
-    Properties:
-      PolicyDocument:
-        Version: "2012-10-17"
-        Statement:
-          - Sid: AllowAcmQueries
-            Action:
-              - "acm:Describe*"
-              - "acm:Get*"
-              - "acm:List*"
-            Resource: 
-              - "*"
-            Effect: Allow
-      PolicyName: !Sub "${OrganizationName}GCLambdaExecutionRoleAcmPolicy"
-      Roles:
-        - !Ref GCLambdaExecutionRole
-        - !Ref GCLambdaExecutionRole2
-
-  #######################################################
-  # Part 4 - Conformance Pack
-  #######################################################
-  ConformancePack:
-    DependsOn:
-      - AuditAccountPreRequisitesPart1
-      - AuditAccountPreRequisitesPart2
-      - AuditAccountPreRequisitesPart3
-      - AuditAccountPreRequisitesPart4
-      - AuditAccountPreRequisitesPart5
-      - AuditAccountPreRequisitesPart6
-      - AuditAccountPreRequisitesPart7
-      - AuditAccountPreRequisitesPart8
-      - AuditAccountPreRequisitesPartN
-      #- AllAccountPreRequisites
-    Type: AWS::Config::OrganizationConformancePack
-    Properties:
-      ConformancePackInputParameters:
-        - ParameterName: GCLambdaExecutionRoleName
-          ParameterValue: !Sub "${AccelRolePrefix}GCLambdaExecutionRole"
-        - ParameterName: GCLambdaExecutionRoleName2
-          ParameterValue: !Sub ${AccelRolePrefix}GCLambdaExecutionRole2
-        - ParameterName: AuditAccountID
-          ParameterValue: !Ref AuditAccountID
-        - ParameterName: DeployVersion
-          ParameterValue: !Ref DeployVersion
-        - ParameterName: BGA1
-          ParameterValue: !Ref BGA1
-        - ParameterName: BGA2
-          ParameterValue: !Ref BGA2
-        - ParameterName: OrganizationName
-          ParameterValue: !Ref OrganizationName
-        - ParameterName: GC03AlarmList
-          ParameterValue: "AWS-IAM-Authentication-From-Unapproved-IP,AWS-SSO-Authentication-From-Unapproved-IP,AWS-Console-SignIn-Without-MFA"
-        - ParameterName: EnterpriseMonitoringIAMRoleName
-          ParameterValue: !Ref GC04EnterpriseMonitoringIAMRoleName
-        - ParameterName: EnterpriseMonitoringIAMTrustedPrincipal
-          ParameterValue: !Ref GC04EnterpriseMonitoringIAMTrustedPrincipal
-        - ParameterName: S3AttestationLetterPath
-          ParameterValue: !Sub
-            - "s3://${ClientEvidenceBucket}/gc-01/attestation_letter.pdf"
-            - ClientEvidenceBucket: !If [ GenerateEvidenceBucketName, !GetAtt GenerateEvidenceBucketName.EvidenceBucketName, !Ref EvidenceBucketName ]
-        - ParameterName: RuleNamingConventionFilePath
-          ParameterValue: !Sub
-            - "s3://${ClientEvidenceBucket}/gc-01/rule_naming_convention.txt"
-            - ClientEvidenceBucket: !If [ GenerateEvidenceBucketName, !GetAtt GenerateEvidenceBucketName.EvidenceBucketName, !Ref EvidenceBucketName ]
-        - ParameterName: S3AccountManagementPlanPath
-          ParameterValue: !Sub
-            - "s3://${ClientEvidenceBucket}/gc-02/account_management_plan.pdf"
-            - ClientEvidenceBucket: !If [ GenerateEvidenceBucketName, !GetAtt GenerateEvidenceBucketName.EvidenceBucketName, !Ref EvidenceBucketName ]
-<<<<<<< HEAD
-        - ParameterName: S3CustomRoleRationalizationDocumentPath
-          ParameterValue: !Sub
-            - "s3://${ClientEvidenceBucket}/gc-02/least_privilege_roles.pdf"
-            - ClientEvidenceBucket: !If [ GenerateEvidenceBucketName, !GetAtt GenerateEvidenceBucketName.EvidenceBucketName, !Ref EvidenceBucketName ]
-=======
->>>>>>> e07b0f03
-        - ParameterName: S3RoleAssignmentReviewDocumentPath
-          ParameterValue: !Sub
-            - "s3://${ClientEvidenceBucket}/gc-02/access_reviews_privileged_roles.pdf"
-            - ClientEvidenceBucket: !If [ GenerateEvidenceBucketName, !GetAtt GenerateEvidenceBucketName.EvidenceBucketName, !Ref EvidenceBucketName ]
-        - ParameterName: S3AdminAccountListPath
-          ParameterValue: !Sub
-            - "s3://${ClientEvidenceBucket}/gc-02/admin_accounts.txt"
-            - ClientEvidenceBucket: !If [ GenerateEvidenceBucketName, !GetAtt GenerateEvidenceBucketName.EvidenceBucketName, !Ref EvidenceBucketName ]
-<<<<<<< HEAD
-        - ParameterName: S3ProtectedBServiceLocationDocumentPath
-=======
-        - ParameterName: S3CasCurrentlyInUsePath
->>>>>>> e07b0f03
-          ParameterValue: !Sub
-            - "s3://${ClientEvidenceBucket}/gc-07/cas_currently_in_use.txt"
-            - ClientEvidenceBucket: !If [ GenerateEvidenceBucketName, !GetAtt GenerateEvidenceBucketName.EvidenceBucketName, !Ref EvidenceBucketName ]
-        - ParameterName: S3SecureNetworkTransmissionPolicyPath
-          ParameterValue: !Sub
-            - "s3://${ClientEvidenceBucket}/gc-07/secure_network_transmission.pdf"
-            - ClientEvidenceBucket: !If [ GenerateEvidenceBucketName, !GetAtt GenerateEvidenceBucketName.EvidenceBucketName, !Ref EvidenceBucketName ]
-        - ParameterName: S3TargetNetworkArchitecturePath
-          ParameterValue: !Sub
-            - "s3://${ClientEvidenceBucket}/gc-08/target_network_architecture.pdf"
-            - ClientEvidenceBucket: !If [ GenerateEvidenceBucketName, !GetAtt GenerateEvidenceBucketName.EvidenceBucketName, !Ref EvidenceBucketName ]
-        - ParameterName: S3TargetCloudDeploymentGuideDocumentPath
-          ParameterValue: !Sub
-            - "s3://${ClientEvidenceBucket}/gc-08/cloud_deployment_guide.pdf"
-            - ClientEvidenceBucket: !If [ GenerateEvidenceBucketName, !GetAtt GenerateEvidenceBucketName.EvidenceBucketName, !Ref EvidenceBucketName ]
-        - ParameterName: S3TargetCloudSegmentationDesignDocumentPath
-          ParameterValue: !Sub
-            - "s3://${ClientEvidenceBucket}/gc-08/cloud_segmentation_design.pdf"
-            - ClientEvidenceBucket: !If [ GenerateEvidenceBucketName, !GetAtt GenerateEvidenceBucketName.EvidenceBucketName, !Ref EvidenceBucketName ]
-        - ParameterName: S3NetworkArchitectureDocumentPath
-          ParameterValue: !Sub
-            - "s3://${ClientEvidenceBucket}/gc-09/network_security_architecture.pdf"
-            - ClientEvidenceBucket: !If [ GenerateEvidenceBucketName, !GetAtt GenerateEvidenceBucketName.EvidenceBucketName, !Ref EvidenceBucketName ]
-        - ParameterName: S3LogBucketsPath
-          ParameterValue: !Sub
-            - "s3://${ClientEvidenceBucket}/gc-10/log_buckets.txt"
-            - ClientEvidenceBucket: !If [ GenerateEvidenceBucketName, !GetAtt GenerateEvidenceBucketName.EvidenceBucketName, !Ref EvidenceBucketName ]
-        - ParameterName: S3SignedMOUDocumentPath
-          ParameterValue: !Sub
-            - "s3://${ClientEvidenceBucket}/gc-10/signed_mou.pdf"
-            - ClientEvidenceBucket: !If [ GenerateEvidenceBucketName, !GetAtt GenerateEvidenceBucketName.EvidenceBucketName, !Ref EvidenceBucketName ]
-        - ParameterName: S3MonitoringUseCasesPath
-          ParameterValue: !Sub
-            - "s3://${ClientEvidenceBucket}/gc-11/monitoring_usecases.pdf"
-            - ClientEvidenceBucket: !If [ GenerateEvidenceBucketName, !GetAtt GenerateEvidenceBucketName.EvidenceBucketName, !Ref EvidenceBucketName ]
-        - ParameterName: S3AccountManagementProcedurePath
-          ParameterValue: !Sub
-            - "s3://${ClientEvidenceBucket}/gc-13/emergency_account_management_procedures.pdf"
-            - ClientEvidenceBucket: !If [ GenerateEvidenceBucketName, !GetAtt GenerateEvidenceBucketName.EvidenceBucketName, !Ref EvidenceBucketName ]
-        - ParameterName: S3AccountMgmtApprovalsPath
-          ParameterValue: !Sub
-            - "s3://${ClientEvidenceBucket}/gc-13/emergency_account_management_approvals.pdf"
-            - ClientEvidenceBucket: !If [ GenerateEvidenceBucketName, !GetAtt GenerateEvidenceBucketName.EvidenceBucketName, !Ref EvidenceBucketName ]
-        - ParameterName: S3EmergencyAccountAlertsRuleNamesPath
-          ParameterValue: !Sub
-            - "s3://${ClientEvidenceBucket}/gc-13/rule_names.txt"
-            - ClientEvidenceBucket: !If [ GenerateEvidenceBucketName, !GetAtt GenerateEvidenceBucketName.EvidenceBucketName, !Ref EvidenceBucketName ]
-        - ParameterName: S3VpnIpRangesPath
-          ParameterValue: !Sub
-            - "s3://${ClientEvidenceBucket}/gc-03/vpn_ip_ranges.txt"
-            - ClientEvidenceBucket: !If [ GenerateEvidenceBucketName, !GetAtt GenerateEvidenceBucketName.EvidenceBucketName, !Ref EvidenceBucketName ]
-      OrganizationConformancePackName: !Sub "${OrganizationName}-GC-CP-Guardrails"
-      TemplateS3Uri: !Sub s3://${PipelineBucket}/${DeployVersion}/ConformancePack.yaml
-
-  #######################################################
-  # Part 5 - Audit Manager Components
-  #######################################################
-  AuditAccountAuditManager:
-    Type: AWS::CloudFormation::StackSet
-    DependsOn:
-      - AWSAuditManagerOrganizationsSetup
-      - ConformancePack
-      - AuditAccountPreRequisitesPart1
-      - AuditAccountPreRequisitesPart2
-      - AuditAccountPreRequisitesPart3
-      - AuditAccountPreRequisitesPart4
-      - AuditAccountPreRequisitesPart5
-      - AuditAccountPreRequisitesPart6
-      - AuditAccountPreRequisitesPart7
-      - AuditAccountPreRequisitesPart8
-      - AuditAccountPreRequisitesPartN
-      #- AllAccountPreRequisites
-    Properties:
-      AutoDeployment:
-        Enabled: true
-        RetainStacksOnAccountRemoval: true
-      Capabilities:
-        - CAPABILITY_IAM
-        - CAPABILITY_NAMED_IAM
-      Description: GC Guardrails Assessment - Audit Manager resources
-      ManagedExecution:
-        Active: true
-      OperationPreferences:
-        FailureToleranceCount: 0
-        MaxConcurrentCount: 1
-        RegionOrder:
-          - ca-central-1
-      Parameters:
-        - ParameterKey: OrganizationName
-          ParameterValue: !Ref OrganizationName
-        - ParameterKey: AuditAccountID
-          ParameterValue: !Ref AuditAccountID
-        - ParameterKey: EvidenceBucketName
-          ParameterValue: !If [ GenerateEvidenceBucketName, !GetAtt GenerateEvidenceBucketName.EvidenceBucketName, !Ref EvidenceBucketName ]
-        - ParameterKey: AdditionalAssessmentAdminRoleARN
-          ParameterValue: !Ref AdditionalAssessmentAdminRoleARN
-        - ParameterKey: RolePrefix
-          ParameterValue: !Ref RolePrefix
-      PermissionModel: SERVICE_MANAGED
-      StackInstancesGroup:
-        - DeploymentTargets:
-            OrganizationalUnitIds:
-              - !Ref SecurityOUID
-          Regions:
-            - ca-central-1
-      StackSetName: !Sub "${OrganizationName}-GC-AuditAccount-AuditManager"
-      Tags:
-        - Key: Source
-          Value: "ProServe Delivery Kit"
-      TemplateURL: !Sub https://${PipelineBucket}.s3.${AWS::Region}.amazonaws.com/${DeployVersion}/AuditAccountAuditManager.yaml
-
-  #######################################################
-  # Part 6 - Evidence Collection Components
-  #######################################################
-  EvidenceCollectionComponents:
-    Type: AWS::CloudFormation::StackSet
-    DependsOn:
-      - AuditAccountAuditManager
-    Properties:
-      AutoDeployment:
-        Enabled: true
-        RetainStacksOnAccountRemoval: true
-      Capabilities:
-        - CAPABILITY_IAM
-        - CAPABILITY_NAMED_IAM
-      Description: GC Guardrails Assessment - Evidence Collection
-      ManagedExecution:
-        Active: true
-      OperationPreferences:
-        FailureToleranceCount: 0
-        MaxConcurrentCount: 1
-        RegionOrder:
-          - ca-central-1
-      Parameters:
-        - ParameterKey: AuditAccountID
-          ParameterValue: !Ref AuditAccountID
-        - ParameterKey: DestBucketName
-          ParameterValue: !Ref DestBucketName
-        - ParameterKey: OrganizationId
-          ParameterValue: !Ref OrganizationId
-        - ParameterKey: ExecutionName
-          ParameterValue: !Ref ExecutionName
-        - ParameterKey: OrganizationName
-          ParameterValue: !Ref OrganizationName
-      PermissionModel: SERVICE_MANAGED
-      StackInstancesGroup:
-        - DeploymentTargets:
-            OrganizationalUnitIds:
-              - !Ref SecurityOUID
-            # Accounts:
-            #   - !Ref AuditAccountID
-          Regions:
-            - ca-central-1
-      StackSetName: !Sub "${OrganizationName}-GC-AuditAccount-EvidenceCollection"
-      Tags:
-        - Key: Source
-          Value: "ProServe Delivery Kit"
-      TemplateURL: !Sub https://${PipelineBucket}.s3.${AWS::Region}.amazonaws.com/${DeployVersion}/EvidenceCollectionComponents.yaml
-  #######################################################
-  # Part 7 - Role creation components
-  #######################################################
-  ManagementAccountOrgRoleGenerator:
-    Type: AWS::CloudFormation::StackSet
-    Properties:
-      TemplateURL: !Sub https://${PipelineBucket}.s3.${AWS::Region}.amazonaws.com/${DeployVersion}/OrgRoleGenerator.yaml
-#      AutoDeployment:
-#        Enabled: true
-#        RetainStacksOnAccountRemoval: true
-      Capabilities:
-        - CAPABILITY_IAM
-        - CAPABILITY_NAMED_IAM
-      Description: Compliance Dashboard - Org Role Generation
-      CallAs: SELF
-      ManagedExecution:
-        Active: true
-      OperationPreferences:
-        FailureToleranceCount: 0
-        MaxConcurrentCount: 1
-        RegionOrder:
-          - us-east-1
-      Parameters:
-        - ParameterKey: OrganizationName
-          ParameterValue: !Ref OrganizationName
-        - ParameterKey: AuditAccountID
-          ParameterValue: !Ref AuditAccountID
-        - ParameterKey: ClientEvidenceBucket
-          ParameterValue: !If [ GenerateEvidenceBucketName, !GetAtt GenerateEvidenceBucketName.EvidenceBucketName, !Ref EvidenceBucketName ]
-        - ParameterKey: AWSConfigConformsBucketName
-          ParameterValue: !If [ GenerateAWSConfigConformsBucketName, !GetAtt GenerateEvidenceBucketName.AWSConfigBucketName, !Ref AWSConfigConformsBucketName ]
-        - ParameterKey: AccelRolePrefix
-          ParameterValue: !Ref AccelRolePrefix
-        - ParameterKey: RolePrefix
-          ParameterValue: !Ref RolePrefix
-        - ParameterKey: AcceleratorRole
-          ParameterValue: !Ref AcceleratorRole
-      PermissionModel: SELF_MANAGED # SERVICE_MANAGED
-      StackInstancesGroup:
-        - DeploymentTargets:
-            Accounts:
-              - !Sub ${AWS::AccountId}
-          Regions:
-            - us-east-1
-      StackSetName: !Sub "${OrganizationName}-Compliance-Role-Generator"
-
-Outputs:
-  ClientEvidenceBucket:
-    Description: Amazon S3 bucket where evidence documents should be uploaded to
-    Value: !If [ GenerateEvidenceBucketName, !GetAtt GenerateEvidenceBucketName.EvidenceBucketName, !Ref EvidenceBucketName ]
+AWSTemplateFormatVersion: 2010-09-09
+Description: Deploys the Government of Canada Guardrails Assessment Package
+
+Metadata:
+  AWS::CloudFormation::Interface:
+    ParameterGroups:
+      - Label:
+          default: Required Parameters
+        Parameters:
+          - AcceleratorRole
+          - AccelRolePrefix
+          - AuditAccountID
+          - BGA1
+          - BGA2
+          - ExecutionName
+          - OrganizationId
+          - OrganizationName
+          - PipelineBucket
+          - RolePrefix
+          - RootOUID
+          - SecurityOUID
+      - Label:
+          default: Optional Parameters
+        Parameters:
+          - AdditionalAssessmentAdminRoleARN
+          - AWSConfigConformsBucketName
+          - DeployRoles
+          - DeployVersion
+          - DestBucketName
+          - EvidenceBucketName
+    ParameterLabels:
+      OrganizationName:
+        default: The name of the organization
+      OrganizationId:
+        default: The ID of the organization
+      ExecutionName:
+        default: Execution name of the IAM role that is passed to GC permission's
+      RootOUID:
+        default: ID of the AWS Organizations Root OU
+      AuditAccountID:
+        default: AWS Account ID of the Audit Account
+      BGA1:
+        default: First Breakglass Account
+      BGA2:
+        default: Second Breakglass Account
+      SecurityOUID:
+        default: ID of the AWS Organizations Security OU
+      RolePrefix:
+        default: The prefix to apply to generated role names
+      AccelRolePrefix:
+        default: The Accelerator role prefix for privileged access, in ASEA or LZA deployed by ProServices this could be AWSA- etc
+      AcceleratorRole:
+        default: The role used to assume access to organizational accounts, in ASEA = ASEA-PipelineRole, LZA = OrganizationAccountAccessRole could also be PBMMAccel etc.
+      PipelineBucket:
+        default: The deployment pipeline bucket holding child templates and packaged lambda code.
+      EvidenceBucketName:
+        default: Name for the S3 Evidence bucket
+      AWSConfigConformsBucketName:
+        default: Name for the S3 AWS Config Conformance Pack assets bucket
+      AdditionalAssessmentAdminRoleARN:
+        default: Additional Audit Manager Assessment Admin Role ARN
+      DestBucketName:
+        default: Name of the S3 bucket (leave as is unless instructed otherwise)
+      DeployRoles:
+        default: True/ False flag used to create GC Guardrails Roles (default - False)
+      DeployVersion:
+        default: The version to deploy
+      GC04EnterpriseMonitoringIAMRoleName:
+        default: GC04 Enterprise Monitoring IAM Role Name
+      GC04EnterpriseMonitoringIAMTrustedPrincipal:
+        default: GC04 Enterprise Monitoring IAM Trusted Principal
+      PythonRuntime:
+        default: Python Runtime
+
+Parameters:
+  OrganizationName:
+    Type: String
+    Description: >-
+      The name of the organization that will be used as a prefix to stack resources including lambdas.
+  OrganizationId:
+    Type: String
+    Description: >-
+      Organization Id provided by root.yaml.
+  ExecutionName:
+    Type: String
+    Description: >-
+      Execution name of the IAM role that is passed to GC permission's.
+  RootOUID:
+    Type: String
+    Default: ""
+    Description: Copy from the AWS Organizations console (e.g., r-abc1)
+  AuditAccountID:
+    Type: String
+    Default: ""
+    Description: 12-digit AWS Account ID (e.g., '222222222222')
+  BGA1:
+    Type: String
+    Default: "bgUser1"
+    Description: First breakglass account name
+  BGA2:
+    Type: String
+    Default: "bgUser2"
+    Description: Second breakglass account name
+  SecurityOUID:
+    Type: String
+    Default: ""
+    Description: >-
+      Copy from the AWS Organizations console (e.g., ou-1234-abcdefg)
+  RolePrefix:
+    Type: String
+    Default: "AM-"
+    Description: >-
+      The prefix to apply to generated role names
+  AccelRolePrefix:
+    Type: String
+    Default: "AWSA-"
+    Description: >-
+      The Accelerator role prefix for privileged access, in ASEA or LZA deployed by ProServices this could be AWSA- etc
+  AcceleratorRole:
+    Type: String
+    Description: >-
+      The role used to assume access to organizational accounts, in ASEA = ASEA-PipelineRole, LZA = OrganizationAccountAccessRole could also be PBMMAccel etc.
+  PipelineBucket:
+    Type: String
+    Description: >-
+      The deployment pipeline bucket holding child templates and packaged lambda code.
+  EvidenceBucketName:
+    Type: String
+    Default: ""
+    Description: >-
+      Bucket will store evidence documents. If not provided, a name will be generated.
+  AWSConfigConformsBucketName:
+    Type: String
+    Default: ""
+    Description: >-
+      Bucket will store AWS Config Conformance Pack assets. If not provided, a name will be generated. (name must start with awsconfigconforms- ).
+  AdditionalAssessmentAdminRoleARN:
+    Type: String
+    Default: ""
+    Description: >-
+      ARN of any additional role that should be configured as owners of the Assessment in Audit Manager
+  DestBucketName:
+    Type: String
+    Default: "*GCDestBucketName*"
+    Description: Bucket to which evidence will be shared
+  GC04EnterpriseMonitoringIAMRoleName:
+    Type: String
+    Default: "CloudBrokering"
+  GC04EnterpriseMonitoringIAMTrustedPrincipal:
+    Type: String
+    Default: "arn:aws:iam::939755092653:root"        
+  DeployRoles:
+    Type: String
+    Default: false
+    AllowedValues: [true, false]
+  InvokeUpdate:
+    Type: String
+    Default: '17d78b5e-9745-41e4-a926-9fd9f660bf23'
+  DeployVersion:
+    Type: String
+    Default: 1.0.0
+  PythonRuntime:
+    Type: String
+    Default: 'python3.12'
+    Description:
+      The python runtime to use for the compliance dashboard
+
+Conditions:
+  GenerateEvidenceBucketName: !Equals [ !Ref EvidenceBucketName, "" ]
+  GenerateAWSConfigConformsBucketName: !Equals [ !Ref AWSConfigConformsBucketName, "" ]
+  DeployRoles: !Equals [ !Ref DeployRoles, "true" ]
+
+Resources:
+  ##################################################
+  # Part 1 - Management Account Pre-requisites
+  ##################################################
+  # Privileged Role Creation
+  LambdaCreateRole:
+    Type: "AWS::IAM::Role"
+    Condition: DeployRoles
+    Properties:
+      ManagedPolicyArns:
+        - !Sub arn:${AWS::Partition}:iam::aws:policy/service-role/AWSLambdaBasicExecutionRole
+      AssumeRolePolicyDocument:
+        Version: "2012-10-17"
+        Statement:
+          - Effect: Allow
+            Principal:
+              Service: lambda.amazonaws.com
+            Action:
+              - sts:AssumeRole
+      Path: "/"
+      Policies:
+        - PolicyName: assume_role
+          PolicyDocument:
+            Version: "2012-10-17"
+            Statement:
+              - Effect: Allow
+                Action:
+                  - sts:AssumeRole
+                  - logs:CreateLogStream
+                  - logs:PutLogEvents
+                Resource: !Sub arn:${AWS::Partition}:iam::*:role/${AcceleratorRole}
+              - Effect: Allow
+                Action:
+                  - "organizations:Describe*"
+                  - "organizations:List*"
+                Resource:
+                  - "*"
+
+  InvokeCustomLambda:
+    Type: Custom::InvokeCustomLambda
+    Condition: DeployRoles
+    Properties:
+      Version: 31
+      ServiceToken: !GetAtt CreateRoleLambda.Arn
+      TrustPrincipal: !Sub arn:${AWS::Partition}:iam::${AuditAccountID}:root
+      SwitchRole: !Ref AcceleratorRole
+      RoleName: !Sub ${AccelRolePrefix}GCLambdaExecutionRole
+      PolicyPackage: !Sub
+        - |
+          {
+            "Docs": [{
+              "Version": "2012-10-17",
+                "Statement": [{
+                  "Action": [
+                    "acm:Describe*",
+                    "acm:Get*",
+                    "acm:List*",
+                    "apigateway:GET",
+                    "aws-marketplace:ListEntities",
+                    "backup:List*",
+                    "cassandra:Select",
+                    "cloudfront:Describe*",
+                    "cloudfront:Get*",
+                    "cloudfront:List*",
+                    "cloudtrail:DescribeTrails",
+                    "cloudtrail:Get*",
+                    "cloudtrail:ListTrails",
+                    "cloudtrail:LookupEvents",
+                    "codebuild:BatchGetProjects",
+                    "codebuild:ListProjects",
+                    "config:PutEvaluations",
+                    "dax:DescribeClusters",
+                    "docdb-elastic:List*",
+                    "dynamodb:DescribeTable",
+                    "dynamodb:ListTables",
+                    "ec2:Describe*",
+                    "ec2:GetEbsEncryptionByDefault",
+                    "eks:DescribeCluster",
+                    "eks:ListClusters",
+                    "elasticache:Describe*",
+                    "elasticfilesystem:DescribeFileSystems",
+                    "events:List*",
+                    "guardduty:ListDetectors",
+                    "iam:GenerateCredentialReport",
+                    "iam:Get*",
+                    "iam:List*",
+                    "kinesis:DescribeStream",
+                    "kinesis:ListStreams",
+                    "memorydb:Describe*",
+                    "organizations:Describe*",
+                    "organizations:List*",
+                    "qldb:DescribeLedger",
+                    "qldb:ListLedgers",
+                    "rds:Describe*",
+                    "resource-explorer-2:ListIndexes",
+                    "resource-explorer-2:Search",
+                    "s3:Get*",
+                    "s3:GetBucketPublicAccessBlock",
+                    "s3:List*",
+                    "sns:GetSubscriptionAttributes",
+                    "sns:GetTopicAttributes",
+                    "sns:List*",
+                    "tag:GetResources",
+                    "timestream:DescribeEndpoints",
+                    "timestream:List*"
+                  ],
+                  "Resource": [
+                    "*"
+                  ],
+                  "Effect": "Allow",
+                  "Sid": "GCComplianceAllowAccess"
+                },
+                {
+                  "Action": [
+                    "s3:Get*",
+                    "s3:ListBucket",
+                    "s3:GetBucketPublicAccessBlock"
+                  ],
+                  "Resource": [
+                    "arn:${AWS::Partition}:s3:::${ClientEvidenceBucket}/*",
+                    "arn:${AWS::Partition}:s3:::${ClientEvidenceBucket}",
+                    "arn:${AWS::Partition}:s3:::${AWSConfigConformsBucketName}/*",
+                    "arn:${AWS::Partition}:s3:::${AWSConfigConformsBucketName}"
+                  ],
+                  "Effect": "Allow",
+                  "Sid": "GcComplianceAllowBucketAccess"
+                },
+                {
+                  "Action": [
+                    "s3:ListAllMyBuckets",
+                    "s3:GetBucketPublicAccessBlock"
+                  ],
+                  "Resource": "*",
+                  "Effect": "Allow",
+                  "Sid": "GcComplianceAllowListBucketAccess"
+                },
+                {
+                  "Action": [
+                    "account:GetAlternateContact"
+                  ],
+                  "Resource": [
+                    "arn:aws:account::*:account",
+                    "arn:aws:account::*:account/o-*/*"
+                  ],
+                  "Effect": "Allow",
+                  "Sid": "AllowReadAccountInfo"
+                }
+              ]
+            }]
+          }
+        - ClientEvidenceBucket:
+            !If [
+              GenerateEvidenceBucketName,
+              !GetAtt GenerateEvidenceBucketName.EvidenceBucketName,
+              !Ref EvidenceBucketName,
+            ]
+          AWSConfigConformsBucketName:
+            !If [
+              GenerateAWSConfigConformsBucketName,
+              !GetAtt GenerateEvidenceBucketName.AWSConfigBucketName,
+              !Ref AWSConfigConformsBucketName,
+            ]
+
+  InvokeCustomLambda2:
+    Type: Custom::InvokeCustomLambda
+    Condition: DeployRoles
+    Properties:
+      Version: 31
+      ServiceToken: !GetAtt CreateRoleLambda.Arn
+      TrustPrincipal: !Sub arn:${AWS::Partition}:iam::${AuditAccountID}:root
+      SwitchRole: !Ref AcceleratorRole
+      RoleName: !Sub ${AccelRolePrefix}GCLambdaExecutionRole2
+      PolicyPackage: |
+        {
+          "Docs": [{
+            "Version": "2012-10-17",
+            "Statement": [{
+              "Action": [
+                "acm:Describe*",
+                "acm:Get*",
+                "acm:List*",
+                "apigateway:GET",
+                "backup:List*",
+                "cassandra:Select",
+                "cloudfront:Describe*",
+                "cloudfront:Get*",
+                "cloudfront:List*",
+                "cloudtrail:DescribeTrails",
+                "cloudtrail:Get*",
+                "cloudtrail:ListTrails",
+                "cloudtrail:LookupEvents",
+                "codebuild:BatchGetProjects",
+                "codebuild:ListProjects",
+                "config:PutEvaluations",
+                "dax:DescribeClusters",
+                "docdb-elastic:ListClusters",
+                "docdb-elastic:ListClusterSnapshots",
+                "dynamodb:DescribeTable",
+                "dynamodb:ListTables",
+                "ec2:Describe*",
+                "ec2:GetEbsEncryptionByDefault",
+                "eks:DescribeCluster",
+                "eks:ListClusters",
+                "elasticache:Describe*",
+                "elasticfilesystem:DescribeFileSystems",
+                "elasticloadbalancing:Describe*",
+                "es:Describe*",
+                "es:ListDomainNames",
+                "kinesis:DescribeStream",
+                "kinesis:ListStreams",
+                "memorydb:Describe*",
+                "qldb:DescribeLedger",
+                "qldb:ListLedgers",
+                "rds:Describe*",
+                "redshift:Describe*",
+                "resource-explorer-2:ListIndexes",
+                "resource-explorer-2:Search",
+                "s3:Get*",
+                "s3:GetBucketPublicAccessBlock",
+                "s3:List*",
+                "sns:GetTopicAttributes",
+                "sns:ListTopics",
+                "tag:GetResources",
+                "timestream:DescribeEndpoints",
+                "timestream:List*"
+              ],
+              "Resource": [
+                "*"
+              ],
+              "Effect": "Allow",
+              "Sid": "GCComplianceAllowAccess2"
+            }]
+          }]
+        }
+
+  CreateRoleLambda:
+    Type: "AWS::Lambda::Function"
+    Condition: DeployRoles
+    Properties:
+      FunctionName: !Sub ${OrganizationName}aws_create_role
+      Code: "../../src/lambda/aws_create_role/build/CreateRoleLambda/"
+      Handler: app.lambda_handler
+      Role: !GetAtt LambdaCreateRole.Arn
+      Runtime: !Ref PythonRuntime
+      Timeout: 900
+
+  # AWS Config setup requirements
+  ConfigLambdaExecutionRolePolicy:
+    Type: AWS::IAM::Policy
+    Properties:
+      PolicyDocument:
+        Version: "2012-10-17"
+        Statement:
+          - Sid: AllowCreateLogGroup
+            Action:
+              - "logs:CreateLogGroup"
+            Resource:
+              - !Sub "arn:${AWS::Partition}:logs:${AWS::Region}:${AWS::AccountId}:*"
+            Effect: Allow
+          - Sid: AllowLogging
+            Action:
+              - "logs:CreateLogGroup"
+              - "logs:CreateLogStream"
+              - "logs:PutLogEvents"
+            Resource:
+              - !Sub "arn:${AWS::Partition}:logs:${AWS::Region}:${AWS::AccountId}:log-group:/aws/lambda/${OrganizationName}gc*"
+            Effect: Allow
+          - Sid: AllowOrganizationsSetup
+            Action:
+              - "organizations:EnableAWSServiceAccess"
+              - "organizations:RegisterDelegatedAdministrator"
+              - "organizations:Describe*"
+              - "organizations:List*"
+            Resource: "*"
+            Effect: Allow
+      PolicyName: gc_setup_config_lambda_execution_role_policy
+      Roles:
+        - !Ref SetupAWSConfigLambdaExecutionRole
+
+  SetupAWSConfigLambdaExecutionRole:
+    Type: AWS::IAM::Role
+    Properties:
+      AssumeRolePolicyDocument:
+        Version: "2012-10-17"
+        Statement:
+          - Effect: "Allow"
+            Principal:
+              Service:
+                - "lambda.amazonaws.com"
+            Action:
+              - "sts:AssumeRole"
+      Description: "Setup AWS Organizations"
+      ManagedPolicyArns:
+        - !Sub arn:${AWS::Partition}:iam::aws:policy/service-role/AWSLambdaBasicExecutionRole
+      Path: "/"
+      RoleName: !Sub ${RolePrefix}setup_organizations_role
+      Tags:
+        - Key: "Source"
+          Value: "ProServe Delivery Kit"
+
+  AWSConfigSetupLambda:
+    DependsOn:
+      - SetupAWSAuditManagerLambdaExecutionRole
+      - ConfigLambdaExecutionRolePolicy
+    Type: AWS::Lambda::Function
+    Properties:
+      FunctionName: !Sub "${OrganizationName}aws_config_setup"
+      Code: "../../src/lambda/aws_config_setup/build/AWSConfigSetupLambda/"
+      Handler: app.lambda_handler
+      Role: !GetAtt SetupAWSConfigLambdaExecutionRole.Arn
+      Runtime: !Ref PythonRuntime
+      Timeout: 90
+
+  AWSConfigOrganizationsSetup:
+    Type: Custom::AWSConfigOrganizationsSetup
+    Properties:
+      ServiceToken: !Sub "arn:${AWS::Partition}:lambda:${AWS::Region}:${AWS::AccountId}:function:${OrganizationName}aws_config_setup"
+      AuditAccountId: !Ref AuditAccountID
+    DependsOn:
+      - AWSConfigSetupLambda
+
+  # AWS Audit Manager setup requirements
+  AuditManagerLambdaExecutionRolePolicy:
+    Type: AWS::IAM::Policy
+    Properties:
+      PolicyDocument:
+        Version: "2012-10-17"
+        Statement:
+          - Sid: AllowCreateLogGroup
+            Action:
+              - "logs:CreateLogGroup"
+            Resource:
+              - !Sub "arn:${AWS::Partition}:logs:${AWS::Region}:${AWS::AccountId}:*"
+            Effect: Allow
+          - Sid: AllowLogging
+            Action:
+              - "logs:CreateLogGroup"
+              - "logs:CreateLogStream"
+              - "logs:PutLogEvents"
+            Resource:
+              - !Sub "arn:${AWS::Partition}:logs:${AWS::Region}:${AWS::AccountId}:log-group:/aws/lambda/${OrganizationName}gc*"
+            Effect: Allow
+          - Sid: AllowOrganizationsSetup
+            Action:
+              - "organizations:EnableAWSServiceAccess"
+              - "organizations:RegisterDelegatedAdministrator"
+              - "organizations:Describe*"
+              - "organizations:List*"
+            Resource: "*"
+            Effect: Allow
+      PolicyName: !Sub "${OrganizationName}setup_auditmanager_lambda_execution_role_policy"
+      Roles:
+        - !Ref SetupAWSAuditManagerLambdaExecutionRole
+
+  SetupAWSAuditManagerLambdaExecutionRole:
+    Type: AWS::IAM::Role
+    Properties:
+      AssumeRolePolicyDocument:
+        Version: "2012-10-17"
+        Statement:
+          - Effect: "Allow"
+            Principal:
+              Service:
+                - "lambda.amazonaws.com"
+            Action:
+              - "sts:AssumeRole"
+      Description: "Setup AWS Audit Manager"
+      ManagedPolicyArns:
+        - !Sub arn:${AWS::Partition}:iam::aws:policy/service-role/AWSLambdaBasicExecutionRole
+        - !Sub arn:${AWS::Partition}:iam::aws:policy/AWSAuditManagerAdministratorAccess
+      Path: "/"
+      RoleName: !Sub ${RolePrefix}setup_auditmanager_role
+      Tags:
+        - Key: "Source"
+          Value: "ProServe Delivery Kit"
+
+  AWSAuditManagerSetupLambda:
+    Type: AWS::Lambda::Function
+    Properties:
+      FunctionName: !Sub "${OrganizationName}aws_auditmanager_setup"
+      Code: "../../src/lambda/aws_auditmanager_setup/build/AWSAuditManagerSetupLambda/"
+      Handler: app.lambda_handler
+      Role: !GetAtt SetupAWSAuditManagerLambdaExecutionRole.Arn
+      Runtime: !Ref PythonRuntime
+      Timeout: 90
+
+  AWSAuditManagerOrganizationsSetup:
+    Type: Custom::AWSAuditManagerOrganizationsSetup
+    Properties:
+      ServiceToken: !Sub "arn:${AWS::Partition}:lambda:${AWS::Region}:${AWS::AccountId}:function:${OrganizationName}aws_auditmanager_setup"
+      AuditAccountId: !Ref AuditAccountID
+    DependsOn:
+      - AWSAuditManagerSetupLambda
+
+  # Generate names for the evidence and AWS Config Conforms buckets
+  GenerateEvidenceBucketNameLambda:
+    Type: AWS::Lambda::Function
+    Condition: GenerateEvidenceBucketName
+    Properties:
+      FunctionName: !Sub "${OrganizationName}aws_generate_bucket_name"
+      Code: "../../src/lambda/aws_generate_bucket_name/build/GenerateEvidenceBucketNameLambda/"
+      Handler: app.lambda_handler
+      Role: !GetAtt SetupAWSAuditManagerLambdaExecutionRole.Arn
+      Runtime: !Ref PythonRuntime
+      Timeout: 90
+
+  GenerateEvidenceBucketName:
+    Type: Custom::GenerateEvidenceBucketName
+    Condition: GenerateEvidenceBucketName
+    Properties:
+      ServiceToken: !Sub "arn:${AWS::Partition}:lambda:${AWS::Region}:${AWS::AccountId}:function:${OrganizationName}aws_generate_bucket_name"
+      AuditAccountId: !Ref AuditAccountID
+    DependsOn:
+      - GenerateEvidenceBucketNameLambda
+
+  EvidenceBucketSSMParam:
+    Type: AWS::SSM::Parameter
+    Properties:
+      Description: Name of the Evidence Bucket
+      # unique ssm param key
+      Name: '/gc_guardrails/s3/evidence_bucket'
+      Type: String
+      Value: !If [ GenerateEvidenceBucketName, !GetAtt GenerateEvidenceBucketName.EvidenceBucketName, !Ref EvidenceBucketName ]
+
+  AWSConfigBucketSSMParam:
+    Type: AWS::SSM::Parameter
+    Properties:
+      Description: Name of the AWS Config Bucket
+      # unique ssm param key
+      Name: '/gc_guardrails/s3/aws_config_bucket'
+      Type: String
+      Value: !If [ GenerateAWSConfigConformsBucketName, !GetAtt GenerateEvidenceBucketName.AWSConfigBucketName, !Ref AWSConfigConformsBucketName ]
+  
+  ##################################################
+  # Part 2 - Audit Account Pre-requisites
+  ##################################################
+  AuditAccountPreRequisitesPart1:
+    Type: AWS::CloudFormation::StackSet
+    Properties:
+      AutoDeployment:
+        Enabled: true
+        RetainStacksOnAccountRemoval: true
+      Capabilities:
+        - CAPABILITY_IAM
+        - CAPABILITY_NAMED_IAM
+      Description: GC Guardrails Assessment - Audit Account Pre-reqs - Part 1
+      ManagedExecution:
+        Active: true
+      OperationPreferences:
+        FailureToleranceCount: 0
+        MaxConcurrentCount: 1
+        RegionOrder:
+          - ca-central-1
+      Parameters:
+        - ParameterKey: OrganizationName
+          ParameterValue: !Ref OrganizationName
+        - ParameterKey: AuditAccountID
+          ParameterValue: !Ref AuditAccountID
+        - ParameterKey: EvidenceBucketName
+          ParameterValue: !If [ GenerateEvidenceBucketName, !GetAtt GenerateEvidenceBucketName.EvidenceBucketName, !Ref EvidenceBucketName ]
+        - ParameterKey: AWSConfigConformsBucketName
+          ParameterValue: !If [ GenerateAWSConfigConformsBucketName, !GetAtt GenerateEvidenceBucketName.AWSConfigBucketName, !Ref AWSConfigConformsBucketName ]
+        - ParameterKey: RolePrefix
+          ParameterValue: !Ref RolePrefix
+        - ParameterKey: AccelRolePrefix
+          ParameterValue: !Ref AccelRolePrefix
+      PermissionModel: SERVICE_MANAGED
+      StackInstancesGroup:
+        - DeploymentTargets:
+            OrganizationalUnitIds:
+              - !Ref SecurityOUID
+          Regions:
+            - ca-central-1
+      StackSetName: !Sub "${OrganizationName}-GC-AuditAccount-PreReqs-Part1"
+      Tags:
+        - Key: Source
+          Value: "ProServe Delivery Kit"
+      TemplateURL: !Sub https://${PipelineBucket}.s3.${AWS::Region}.amazonaws.com/${DeployVersion}/AuditAccountPreRequisitesPart1.yaml
+
+  AuditAccountPreRequisitesPart2:
+    Type: AWS::CloudFormation::StackSet
+    DependsOn:
+      - AuditAccountPreRequisitesPart1
+    Properties:
+      AutoDeployment:
+        Enabled: true
+        RetainStacksOnAccountRemoval: true
+      Capabilities:
+        - CAPABILITY_IAM
+        - CAPABILITY_NAMED_IAM
+      Description: GC Guardrails Assessment - Audit Account Pre-reqs - Part 2
+      ManagedExecution:
+        Active: true
+      OperationPreferences:
+        FailureToleranceCount: 0
+        MaxConcurrentCount: 1
+        RegionOrder:
+          - ca-central-1
+      Parameters:
+        - ParameterKey: OrganizationName
+          ParameterValue: !Ref OrganizationName
+        - ParameterKey: AuditAccountID
+          ParameterValue: !Ref AuditAccountID
+        - ParameterKey: RolePrefix
+          ParameterValue: !Ref RolePrefix
+      PermissionModel: SERVICE_MANAGED
+      StackInstancesGroup:
+        - DeploymentTargets:
+            OrganizationalUnitIds:
+              - !Ref SecurityOUID
+          Regions:
+            - ca-central-1
+      StackSetName: !Sub "${OrganizationName}-GC-AuditAccount-PreReqs-Part2"
+      Tags:
+        - Key: Source
+          Value: "ProServe Delivery Kit"
+      TemplateURL: !Sub https://${PipelineBucket}.s3.${AWS::Region}.amazonaws.com/${DeployVersion}/AuditAccountPreRequisitesPart2.yaml
+
+  AuditAccountPreRequisitesPart3:
+    Type: AWS::CloudFormation::StackSet
+    DependsOn:
+      - AuditAccountPreRequisitesPart1
+    Properties:
+      AutoDeployment:
+        Enabled: true
+        RetainStacksOnAccountRemoval: true
+      Capabilities:
+        - CAPABILITY_IAM
+        - CAPABILITY_NAMED_IAM
+      Description: GC Guardrails Assessment - Audit Account Pre-reqs - Part 3
+      ManagedExecution:
+        Active: true
+      OperationPreferences:
+        FailureToleranceCount: 0
+        MaxConcurrentCount: 1
+        RegionOrder:
+          - ca-central-1
+      Parameters:
+        - ParameterKey: OrganizationName
+          ParameterValue: !Ref OrganizationName
+        - ParameterKey: AuditAccountID
+          ParameterValue: !Ref AuditAccountID
+        - ParameterKey: RolePrefix
+          ParameterValue: !Ref RolePrefix
+      PermissionModel: SERVICE_MANAGED
+      StackInstancesGroup:
+        - DeploymentTargets:
+            OrganizationalUnitIds:
+              - !Ref SecurityOUID
+          Regions:
+            - ca-central-1
+      StackSetName: !Sub "${OrganizationName}-GC-AuditAccount-PreReqs-Part3"
+      Tags:
+        - Key: Source
+          Value: "ProServe Delivery Kit"
+      TemplateURL: !Sub https://${PipelineBucket}.s3.${AWS::Region}.amazonaws.com/${DeployVersion}/AuditAccountPreRequisitesPart3.yaml
+
+  AuditAccountPreRequisitesPart4:
+    Type: AWS::CloudFormation::StackSet
+    DependsOn:
+      - AuditAccountPreRequisitesPart1
+    Properties:
+      AutoDeployment:
+        Enabled: true
+        RetainStacksOnAccountRemoval: true
+      Capabilities:
+        - CAPABILITY_IAM
+        - CAPABILITY_NAMED_IAM
+      Description: GC Guardrails Assessment - Audit Account Pre-reqs - Part 4
+      ManagedExecution:
+        Active: true
+      OperationPreferences:
+        FailureToleranceCount: 0
+        MaxConcurrentCount: 1
+        RegionOrder:
+          - ca-central-1
+      Parameters:
+        - ParameterKey: OrganizationName
+          ParameterValue: !Ref OrganizationName
+        - ParameterKey: AuditAccountID
+          ParameterValue: !Ref AuditAccountID
+        - ParameterKey: RolePrefix
+          ParameterValue: !Ref RolePrefix
+      PermissionModel: SERVICE_MANAGED
+      StackInstancesGroup:
+        - DeploymentTargets:
+            OrganizationalUnitIds:
+              - !Ref SecurityOUID
+          Regions:
+            - ca-central-1
+      StackSetName: !Sub "${OrganizationName}-GC-AuditAccount-PreReqs-Part4"
+      Tags:
+        - Key: Source
+          Value: "ProServe Delivery Kit"
+      TemplateURL: !Sub https://${PipelineBucket}.s3.${AWS::Region}.amazonaws.com/${DeployVersion}/AuditAccountPreRequisitesPart4.yaml
+
+  AuditAccountPreRequisitesPart5:
+    Type: AWS::CloudFormation::StackSet
+    DependsOn:
+      - AuditAccountPreRequisitesPart1
+      - AuditAccountPreRequisitesPart2
+    Properties:
+      AutoDeployment:
+        Enabled: true
+        RetainStacksOnAccountRemoval: true
+      Capabilities:
+        - CAPABILITY_IAM
+        - CAPABILITY_NAMED_IAM
+      Description: GC Guardrails Assessment - Audit Account Pre-reqs - Part 5
+      ManagedExecution:
+        Active: true
+      OperationPreferences:
+        FailureToleranceCount: 0
+        MaxConcurrentCount: 1
+        RegionOrder:
+          - ca-central-1
+      Parameters:
+        - ParameterKey: OrganizationName
+          ParameterValue: !Ref OrganizationName
+        - ParameterKey: AuditAccountID
+          ParameterValue: !Ref AuditAccountID
+        - ParameterKey: RolePrefix
+          ParameterValue: !Ref RolePrefix
+      PermissionModel: SERVICE_MANAGED
+      StackInstancesGroup:
+        - DeploymentTargets:
+            OrganizationalUnitIds:
+              - !Ref SecurityOUID
+          Regions:
+            - ca-central-1
+      StackSetName: !Sub "${OrganizationName}-GC-AuditAccount-PreReqs-Part5"
+      Tags:
+        - Key: Source
+          Value: "ProServe Delivery Kit"
+      TemplateURL: !Sub https://${PipelineBucket}.s3.${AWS::Region}.amazonaws.com/${DeployVersion}/AuditAccountPreRequisitesPart5.yaml
+
+  AuditAccountPreRequisitesPart6:
+    Type: AWS::CloudFormation::StackSet
+    DependsOn:
+      - AuditAccountPreRequisitesPart1
+    Properties:
+      AutoDeployment:
+        Enabled: true
+        RetainStacksOnAccountRemoval: true
+      Capabilities:
+        - CAPABILITY_IAM
+        - CAPABILITY_NAMED_IAM
+      Description: GC Guardrails Assessment - Audit Account Pre-reqs - Part 6
+      ManagedExecution:
+        Active: true
+      OperationPreferences:
+        FailureToleranceCount: 0
+        MaxConcurrentCount: 1
+        RegionOrder:
+          - ca-central-1
+      Parameters:
+        - ParameterKey: OrganizationName
+          ParameterValue: !Ref OrganizationName
+        - ParameterKey: AuditAccountID
+          ParameterValue: !Ref AuditAccountID
+        - ParameterKey: RolePrefix
+          ParameterValue: !Ref RolePrefix
+      PermissionModel: SERVICE_MANAGED
+      StackInstancesGroup:
+        - DeploymentTargets:
+            OrganizationalUnitIds:
+              - !Ref SecurityOUID
+          Regions:
+            - ca-central-1
+      StackSetName: !Sub "${OrganizationName}-GC-AuditAccount-PreReqs-Part6"
+      Tags:
+        - Key: Source
+          Value: "ProServe Delivery Kit"
+      TemplateURL: !Sub https://${PipelineBucket}.s3.${AWS::Region}.amazonaws.com/${DeployVersion}/AuditAccountPreRequisitesPart6.yaml
+
+  AuditAccountPreRequisitesPart7:
+    Type: AWS::CloudFormation::StackSet
+    DependsOn:
+      - AuditAccountPreRequisitesPart1
+    Properties:
+      AutoDeployment:
+        Enabled: true
+        RetainStacksOnAccountRemoval: true
+      Capabilities:
+        - CAPABILITY_IAM
+        - CAPABILITY_NAMED_IAM
+      Description: GC Guardrails Assessment - Audit Account Pre-reqs - Part 7
+      ManagedExecution:
+        Active: true
+      OperationPreferences:
+        FailureToleranceCount: 0
+        MaxConcurrentCount: 1
+        RegionOrder:
+          - ca-central-1
+      Parameters:
+        - ParameterKey: OrganizationName
+          ParameterValue: !Ref OrganizationName
+        - ParameterKey: AuditAccountID
+          ParameterValue: !Ref AuditAccountID
+        - ParameterKey: RolePrefix
+          ParameterValue: !Ref RolePrefix
+      PermissionModel: SERVICE_MANAGED
+      StackInstancesGroup:
+        - DeploymentTargets:
+            OrganizationalUnitIds:
+              - !Ref SecurityOUID
+          Regions:
+            - ca-central-1
+      StackSetName: !Sub "${OrganizationName}-GC-AuditAccount-PreReqs-Part7"
+      Tags:
+        - Key: Source
+          Value: "ProServe Delivery Kit"
+      TemplateURL: !Sub https://${PipelineBucket}.s3.${AWS::Region}.amazonaws.com/${DeployVersion}/AuditAccountPreRequisitesPart7.yaml
+
+  AuditAccountPreRequisitesPart8:
+    Type: AWS::CloudFormation::StackSet
+    DependsOn:
+      - AuditAccountPreRequisitesPart1
+    Properties:
+      AutoDeployment:
+        Enabled: true
+        RetainStacksOnAccountRemoval: true
+      Capabilities:
+        - CAPABILITY_IAM
+        - CAPABILITY_NAMED_IAM
+      Description: GC Guardrails Assessment- Audit Account Pre-reqs - Part 8
+      ManagedExecution:
+        Active: true
+      OperationPreferences:
+        FailureToleranceCount: 0
+        MaxConcurrentCount: 1
+        RegionOrder:
+          - ca-central-1
+      Parameters:
+        - ParameterKey: OrganizationName
+          ParameterValue: !Ref OrganizationName
+        - ParameterKey: AuditAccountID
+          ParameterValue: !Ref AuditAccountID
+        - ParameterKey: RolePrefix
+          ParameterValue: !Ref RolePrefix
+      PermissionModel: SERVICE_MANAGED
+      StackInstancesGroup:
+        - DeploymentTargets:
+            OrganizationalUnitIds:
+              - !Ref SecurityOUID
+          Regions:
+            - ca-central-1
+      StackSetName: !Sub "${OrganizationName}-GC-AuditAccount-PreReqs-Part8"
+      Tags:
+        - Key: Source
+          Value: "ProServe Delivery Kit"
+      TemplateURL: !Sub https://${PipelineBucket}.s3.${AWS::Region}.amazonaws.com/${DeployVersion}/AuditAccountPreRequisitesPart8.yaml
+
+  AuditAccountPreRequisitesPartN:
+    Type: AWS::CloudFormation::StackSet
+    DependsOn:
+      - AuditAccountPreRequisitesPart1
+      - AuditAccountPreRequisitesPart2
+      - AuditAccountPreRequisitesPart3
+      - AuditAccountPreRequisitesPart4
+      - AuditAccountPreRequisitesPart5
+      - AuditAccountPreRequisitesPart6
+      - AuditAccountPreRequisitesPart7
+      - AuditAccountPreRequisitesPart8
+    Properties:
+      AutoDeployment:
+        Enabled: true
+        RetainStacksOnAccountRemoval: true
+      Capabilities:
+        - CAPABILITY_IAM
+        - CAPABILITY_NAMED_IAM
+      Description: GC Guardrails Assessment - Audit Account Pre-reqs - Last Part
+      ManagedExecution:
+        Active: true
+      OperationPreferences:
+        FailureToleranceCount: 0
+        MaxConcurrentCount: 1
+        RegionOrder:
+          - ca-central-1
+      Parameters:
+        - ParameterKey: OrganizationName
+          ParameterValue: !Ref OrganizationName
+        - ParameterKey: AuditAccountID
+          ParameterValue: !Ref AuditAccountID
+        - ParameterKey: RolePrefix
+          ParameterValue: !Ref RolePrefix
+      PermissionModel: SERVICE_MANAGED
+      StackInstancesGroup:
+        - DeploymentTargets:
+            OrganizationalUnitIds:
+              - !Ref SecurityOUID
+          Regions:
+            - ca-central-1
+      StackSetName: !Sub "${OrganizationName}-GC-AuditAccount-PreReqs-PartN"
+      Tags:
+        - Key: Source
+          Value: "ProServe Delivery Kit"
+      TemplateURL: !Sub https://${PipelineBucket}.s3.${AWS::Region}.amazonaws.com/${DeployVersion}/AuditAccountPreRequisitesPartN.yaml
+
+  # MGMT-Account-Pre-Requisites:
+  GCLambdaExecutionRole:
+    Condition: DeployRoles
+    DependsOn:
+      - AuditAccountPreRequisitesPartN
+    Type: AWS::IAM::Role
+    Properties:
+      AssumeRolePolicyDocument:
+        !Sub | 
+          {
+              "Version": "2012-10-17",
+              "Statement": [
+                  {
+                      "Effect": "Allow",
+                      "Principal": {
+                          "AWS": [
+                              "arn:${AWS::Partition}:sts::${AuditAccountID}:root"
+                          ]
+                      },
+                      "Action": "sts:AssumeRole"
+                  }
+              ]
+          }
+      Description: "GC Guardrails - Assessment Role"
+      ManagedPolicyArns:
+        - !Sub arn:${AWS::Partition}:iam::aws:policy/service-role/AWSConfigRulesExecutionRole
+      Path: "/"
+      RoleName: !Sub ${AccelRolePrefix}GCLambdaExecutionRole
+      Tags:
+        - Key: "Source"
+          Value: "ProServe Delivery Kit"
+
+  GCLambdaExecutionRole2:
+    Condition: DeployRoles
+    DependsOn:
+      - AuditAccountPreRequisitesPartN
+    Type: AWS::IAM::Role
+    Properties:
+      AssumeRolePolicyDocument:
+        !Sub | 
+          {
+              "Version": "2012-10-17",
+              "Statement": [
+                  {
+                      "Effect": "Allow",
+                      "Principal": {
+                          "AWS": [
+                              "arn:${AWS::Partition}:sts::${AuditAccountID}:root"
+                          ]
+                      },
+                      "Action": "sts:AssumeRole"
+                  }
+              ]
+          }
+      Description: "GC Guardrails - Assessment Role 2"
+      ManagedPolicyArns:
+        - !Sub arn:${AWS::Partition}:iam::aws:policy/service-role/AWSConfigRulesExecutionRole
+      Path: "/"
+      RoleName: !Sub ${AccelRolePrefix}GCLambdaExecutionRole2
+      Tags:
+        - Key: "Source"
+          Value: "ProServe Delivery Kit"
+
+  # Encryption in Transit Checks Access
+  GCLambdaExecutionRoleInTransitEncryptionPolicy:
+    Condition: DeployRoles
+    Type: AWS::IAM::Policy
+    Properties:
+      PolicyDocument:
+        Version: "2012-10-17"
+        Statement:
+          - Sid: S3
+            Action:
+              - "s3:ListAllMyBuckets"
+              - "s3:ListBucket"
+              - "s3:GetBucketPolicy"
+            Resource: "*"
+            Effect: Allow
+          - Sid: AllowRedshift
+            Action:
+              - "redshift:DescribeClusters"
+              - "redshift:DescribeClusterParameters"
+            Resource: !Sub "arn:${AWS::Partition}:redshift:*:*:cluster:*"
+            Effect: Allow
+          - Sid: AllowAPI
+            Action:
+              - "apigateway:GET"
+            Resource: "*"
+            Effect: Allow
+          - Sid: AllowELB
+            Action:
+              - "elasticloadbalancing:Describe*"
+            Resource:
+              - "*"
+            Effect: Allow
+          - Sid: AllowES
+            Action:
+              - "es:ListDomainNames"
+              - "es:DescribeElasticsearchDomains"
+            Resource: "*"
+            Effect: Allow
+          - Sid: AllowReadTags
+            Action:
+              - "tag:GetResources"
+            Resource: "*"
+            Effect: Allow
+          - Sid: AllowCloudFront
+            Action:
+              - "cloudfront:Describe*"
+              - "cloudfront:Get*"
+              - "cloudfront:List*"
+            Resource: "*"
+            Effect: Allow
+      PolicyName: !Sub "${OrganizationName}GCLambdaExecutionRoleInTransitEncryptionPolicy"
+      Roles:
+        - !Ref GCLambdaExecutionRole2
+
+  GCLambdaExecutionRoleS3AccessPolicy:
+    Condition: DeployRoles
+    Type: AWS::IAM::Policy
+    Properties:
+      PolicyDocument:
+        Version: "2012-10-17"
+        Statement:
+          - Sid: AllowS3Access
+            Action:
+              - "s3:GetObject"
+              - "s3:GetObjectAcl"
+              - "s3:GetObjectAttributes"
+              - "s3:GetObjectLegalHold"
+              - "s3:GetObjectRetention"
+              - "s3:GetObjectTagging"
+              - "s3:GetObjectTorrent"
+              - "s3:GetObjectVersion"
+              - "s3:GetObjectVersionAcl"
+              - "s3:GetObjectVersionAttributes"
+              - "s3:GetObjectVersionForReplication"
+              - "s3:GetObjectVersionTagging"
+              - "s3:GetObjectVersionTorrent"
+              - "s3:GetBucketPublicAccessBlock"
+              - "s3:ListBucket"
+            Resource:
+              - !Sub
+                - "arn:${AWS::Partition}:s3:::${ClientEvidenceBucket}"
+                - ClientEvidenceBucket:
+                    !If [
+                      GenerateEvidenceBucketName,
+                      !GetAtt GenerateEvidenceBucketName.EvidenceBucketName,
+                      !Ref EvidenceBucketName,
+                    ]
+              - !Sub
+                - "arn:${AWS::Partition}:s3:::${ClientEvidenceBucket}/*"
+                - ClientEvidenceBucket:
+                    !If [
+                      GenerateEvidenceBucketName,
+                      !GetAtt GenerateEvidenceBucketName.EvidenceBucketName,
+                      !Ref EvidenceBucketName,
+                    ]
+            Effect: Allow
+          - Sid: AllowListBuckets
+            Action:
+              - s3:ListAllMyBuckets
+              - s3:GetBucketPublicAccessBlock
+            Resource: "*"
+            Effect: Allow
+      PolicyName: !Sub "${OrganizationName}evidence_bucket_access_policy"
+      Roles:
+        - !Ref GCLambdaExecutionRole
+
+  # CW Logs Access
+  GCLambdaExecutionRoleCWLogsPolicy:
+    Condition: DeployRoles
+    Type: AWS::IAM::Policy
+    Properties:
+      PolicyDocument:
+        Version: "2012-10-17"
+        Statement:
+          - Sid: AllowCreateLogGroup
+            Action:
+              - "logs:CreateLogGroup"
+            Resource:
+              - !Sub "arn:${AWS::Partition}:logs:${AWS::Region}:${AWS::AccountId}:*"
+            Effect: Allow
+          - Sid: AllowLogging
+            Action:
+              - "logs:CreateLogGroup"
+              - "logs:CreateLogStream"
+              - "logs:PutLogEvents"
+            Resource:
+              - !Sub "arn:${AWS::Partition}:logs:${AWS::Region}:${AWS::AccountId}:log-group:/aws/lambda/${OrganizationName}gc*"
+            Effect: Allow
+      PolicyName: !Sub "${OrganizationName}GCLambdaExecutionRoleCWLogsPolicy"
+      Roles:
+        - !Ref GCLambdaExecutionRole
+        - !Ref GCLambdaExecutionRole2
+
+  # IAM Access
+  GCLambdaExecutionRoleIAMPolicy:
+    Condition: DeployRoles
+    Type: AWS::IAM::Policy
+    Properties:
+      PolicyDocument:
+        Version: "2012-10-17"
+        Statement:
+          - Sid: AllowIAMQueries
+            Action:
+              - "iam:GenerateCredentialReport"
+              - "iam:GetAccountPasswordPolicy"
+              - "iam:GetCredentialReport"
+              - "iam:GetLoginProfile"
+              - "iam:GetRole"
+              - "iam:GetUser"
+              - "iam:ListAttachedRolePolicies"
+              - "iam:ListMFADevices"
+              - "iam:ListUsers"
+              - "iam:Simulate*"
+            Resource: "*"
+            Effect: Allow
+          - Sid: AllowCloudWatchAlarmQueries
+            Action:
+              - "cloudwatch:DescribeAlarms"
+            Resource: "*"
+            Effect: Allow
+      PolicyName: !Sub "${OrganizationName}GCLambdaExecutionRoleIAMPolicy"
+      Roles:
+        - !Ref GCLambdaExecutionRole
+
+  # Datastores Access
+  GCLambdaExecutionRoleDatastoresPolicy:
+    Condition: DeployRoles
+    Type: AWS::IAM::Policy
+    Properties:
+      PolicyDocument:
+        Version: "2012-10-17"
+        Statement:
+          - Sid: AllowDatastoreChecks
+            Action:
+              - "apigateway:GET"
+              - "backup:ListBackupVaults"
+              - "backup:ListRecoveryPointsByBackupVault"
+              - "cassandra:Select"
+              - "cloudfront:Describe*"
+              - "cloudfront:Get*"
+              - "cloudfront:List*"
+              - "codebuild:BatchGetProjects"
+              - "codebuild:ListProjects"
+              - "dax:DescribeClusters"
+              - "docdb-elastic:ListClusters"
+              - "docdb-elastic:ListClusterSnapshots"
+              - "dynamodb:DescribeTable"
+              - "dynamodb:ListTables"
+              - "ec2:DescribeRegions"
+              - "ec2:DescribeVolumes"
+              - "ec2:GetEbsEncryptionByDefault"
+              - "eks:DescribeCluster"
+              - "eks:ListClusters"
+              - "elasticache:DescribeCacheClusters"
+              - "elasticache:DescribeSnapshots"
+              - "elasticfilesystem:DescribeFileSystems"
+              - "events:ListRules"
+              - "events:ListTargetsByRule"
+              - "guardduty:ListDetectors"
+              - "kinesis:DescribeStream"
+              - "kinesis:ListStreams"
+              - "memorydb:DescribeClusters"
+              - "memorydb:DescribeSnapshots"
+              - "qldb:DescribeLedger"
+              - "qldb:ListLedgers"
+              - "rds:DescribeDBClusters"
+              - "rds:DescribeDBClusterSnapshots"
+              - "rds:DescribeDBInstances"
+              - "rds:DescribeDBSnapshots"
+              - "resource-explorer-2:ListIndexes"
+              - "resource-explorer-2:Search"
+              - "s3:GetBucketLocation"
+              - "s3:GetBucketPolicy"
+              - "s3:GetEncryptionConfiguration"
+              - "s3:ListAllMyBuckets"
+              - "s3:ListBucket"
+              - "s3:GetBucketPublicAccessBlock"
+              - "sns:GetSubscriptionAttributes"
+              - "sns:GetTopicAttributes"
+              - "sns:ListSubscriptionsByTopic"
+              - "sns:ListTopics"
+              - "tag:GetResources"
+              - "timestream:DescribeEndpoints"
+              - "timestream:ListDatabases"
+              - "timestream:ListTables"
+            Resource: "*"
+            Effect: Allow
+      PolicyName: !Sub "${OrganizationName}GCLambdaExecutionRoleDatastorePolicy"
+      Roles:
+        - !Ref GCLambdaExecutionRole
+        - !Ref GCLambdaExecutionRole2
+
+  # Account Access
+  GCLambdaExecutionRoleAccountPolicy:
+    Condition: DeployRoles
+    Type: AWS::IAM::Policy
+    Properties:
+      PolicyDocument:
+        Version: "2012-10-17"
+        Statement:
+          - Sid: AllowReadAccountInfo
+            Action:
+              - "account:GetAlternateContact"
+            Resource:
+              - !Sub "arn:${AWS::Partition}:account::*:account"
+              - !Sub "arn:${AWS::Partition}:account::*:account/o-*/*"
+            Effect: Allow
+      PolicyName: GCLambdaExecutionRoleAccountPolicy
+      Roles:
+        - !Ref GCLambdaExecutionRole
+
+  # CloudTrail Access
+  GCLambdaExecutionRoleCloudTrailPolicy:
+    Condition: DeployRoles
+    Type: AWS::IAM::Policy
+    Properties:
+      PolicyDocument:
+        Version: "2012-10-17"
+        Statement:
+          - Sid: AllowCloudTrailChecks
+            Action:
+              - "cloudtrail:DescribeTrails"
+              - "cloudtrail:GetEventSelectors"
+              - "cloudtrail:GetTrail"
+              - "cloudtrail:GetTrailStatus"
+              - "cloudtrail:ListTrails"
+              - "cloudtrail:LookupEvents"
+            Resource:
+              - "*"
+            Effect: Allow
+      PolicyName: !Sub "${OrganizationName}GCLambdaExecutionRoleCloudTrailPolicy"
+      Roles:
+        - !Ref GCLambdaExecutionRole
+        - !Ref GCLambdaExecutionRole2
+
+  # Marketplace Access
+  GCLambdaExecutionRoleMarketplacePolicy:
+    Condition: DeployRoles
+    Type: AWS::IAM::Policy
+    Properties:
+      PolicyDocument:
+        Version: "2012-10-17"
+        Statement:
+          - Sid: AllowMarketplaceChecks
+            Action:
+              - "aws-marketplace:ListEntities"
+            Resource:
+              - "*"
+            Effect: Allow
+      PolicyName: !Sub "${OrganizationName}GCLambdaExecutionRoleMarketplacePolicy"
+      Roles:
+        - !Ref GCLambdaExecutionRole
+
+  # Organizations Access
+  GCLambdaExecutionRoleOrganizationsPolicy:
+    Condition: DeployRoles
+    Type: AWS::IAM::Policy
+    Properties:
+      PolicyDocument:
+        Version: "2012-10-17"
+        Statement:
+          - Sid: AllowOrganizationsChecks
+            Action:
+              - "organizations:Describe*"
+              - "organizations:List*"
+            Resource:
+              - "*"
+            Effect: Allow
+      PolicyName: !Sub "${OrganizationName}GCLambdaExecutionRoleOrganizationsPolicy"
+      Roles:
+        - !Ref GCLambdaExecutionRole
+
+  # IAM Access
+  GCLambdaExecutionRoleCloudFrontPolicy:
+    Condition: DeployRoles
+    Type: AWS::IAM::Policy
+    Properties:
+      PolicyDocument:
+        Version: "2012-10-17"
+        Statement:
+          - Sid: AllowCloudFrontQueries
+            Action:
+              - "cloudfront:Describe*"
+              - "cloudfront:Get*"
+              - "cloudfront:List*"
+            Resource: 
+              - "*"
+            Effect: Allow
+      PolicyName: !Sub "${OrganizationName}GCLambdaExecutionRoleCloudFrontPolicy"
+      Roles:
+        - !Ref GCLambdaExecutionRole
+        - !Ref GCLambdaExecutionRole2
+
+  # ACM Access
+  GCLambdaExecutionRoleAcmPolicy:
+    Condition: DeployRoles
+    Type: AWS::IAM::Policy
+    Properties:
+      PolicyDocument:
+        Version: "2012-10-17"
+        Statement:
+          - Sid: AllowAcmQueries
+            Action:
+              - "acm:Describe*"
+              - "acm:Get*"
+              - "acm:List*"
+            Resource: 
+              - "*"
+            Effect: Allow
+      PolicyName: !Sub "${OrganizationName}GCLambdaExecutionRoleAcmPolicy"
+      Roles:
+        - !Ref GCLambdaExecutionRole
+        - !Ref GCLambdaExecutionRole2
+
+  #######################################################
+  # Part 4 - Conformance Pack
+  #######################################################
+  ConformancePack:
+    DependsOn:
+      - AuditAccountPreRequisitesPart1
+      - AuditAccountPreRequisitesPart2
+      - AuditAccountPreRequisitesPart3
+      - AuditAccountPreRequisitesPart4
+      - AuditAccountPreRequisitesPart5
+      - AuditAccountPreRequisitesPart6
+      - AuditAccountPreRequisitesPart7
+      - AuditAccountPreRequisitesPart8
+      - AuditAccountPreRequisitesPartN
+      #- AllAccountPreRequisites
+    Type: AWS::Config::OrganizationConformancePack
+    Properties:
+      ConformancePackInputParameters:
+        - ParameterName: GCLambdaExecutionRoleName
+          ParameterValue: !Sub "${AccelRolePrefix}GCLambdaExecutionRole"
+        - ParameterName: GCLambdaExecutionRoleName2
+          ParameterValue: !Sub ${AccelRolePrefix}GCLambdaExecutionRole2
+        - ParameterName: AuditAccountID
+          ParameterValue: !Ref AuditAccountID
+        - ParameterName: DeployVersion
+          ParameterValue: !Ref DeployVersion
+        - ParameterName: BGA1
+          ParameterValue: !Ref BGA1
+        - ParameterName: BGA2
+          ParameterValue: !Ref BGA2
+        - ParameterName: OrganizationName
+          ParameterValue: !Ref OrganizationName
+        - ParameterName: GC03AlarmList
+          ParameterValue: "AWS-IAM-Authentication-From-Unapproved-IP,AWS-SSO-Authentication-From-Unapproved-IP,AWS-Console-SignIn-Without-MFA"
+        - ParameterName: EnterpriseMonitoringIAMRoleName
+          ParameterValue: !Ref GC04EnterpriseMonitoringIAMRoleName
+        - ParameterName: EnterpriseMonitoringIAMTrustedPrincipal
+          ParameterValue: !Ref GC04EnterpriseMonitoringIAMTrustedPrincipal
+        - ParameterName: S3AttestationLetterPath
+          ParameterValue: !Sub
+            - "s3://${ClientEvidenceBucket}/gc-01/attestation_letter.pdf"
+            - ClientEvidenceBucket: !If [ GenerateEvidenceBucketName, !GetAtt GenerateEvidenceBucketName.EvidenceBucketName, !Ref EvidenceBucketName ]
+        - ParameterName: RuleNamingConventionFilePath
+          ParameterValue: !Sub
+            - "s3://${ClientEvidenceBucket}/gc-01/rule_naming_convention.txt"
+            - ClientEvidenceBucket: !If [ GenerateEvidenceBucketName, !GetAtt GenerateEvidenceBucketName.EvidenceBucketName, !Ref EvidenceBucketName ]
+        - ParameterName: S3AccountManagementPlanPath
+          ParameterValue: !Sub
+            - "s3://${ClientEvidenceBucket}/gc-02/account_management_plan.pdf"
+            - ClientEvidenceBucket: !If [ GenerateEvidenceBucketName, !GetAtt GenerateEvidenceBucketName.EvidenceBucketName, !Ref EvidenceBucketName ]
+        - ParameterName: S3RoleAssignmentReviewDocumentPath
+          ParameterValue: !Sub
+            - "s3://${ClientEvidenceBucket}/gc-02/access_reviews_privileged_roles.pdf"
+            - ClientEvidenceBucket: !If [ GenerateEvidenceBucketName, !GetAtt GenerateEvidenceBucketName.EvidenceBucketName, !Ref EvidenceBucketName ]
+        - ParameterName: S3AdminAccountListPath
+          ParameterValue: !Sub
+            - "s3://${ClientEvidenceBucket}/gc-02/admin_accounts.txt"
+            - ClientEvidenceBucket: !If [ GenerateEvidenceBucketName, !GetAtt GenerateEvidenceBucketName.EvidenceBucketName, !Ref EvidenceBucketName ]
+        - ParameterName: S3CasCurrentlyInUsePath
+          ParameterValue: !Sub
+            - "s3://${ClientEvidenceBucket}/gc-07/cas_currently_in_use.txt"
+            - ClientEvidenceBucket: !If [ GenerateEvidenceBucketName, !GetAtt GenerateEvidenceBucketName.EvidenceBucketName, !Ref EvidenceBucketName ]
+        - ParameterName: S3SecureNetworkTransmissionPolicyPath
+          ParameterValue: !Sub
+            - "s3://${ClientEvidenceBucket}/gc-07/secure_network_transmission.pdf"
+            - ClientEvidenceBucket: !If [ GenerateEvidenceBucketName, !GetAtt GenerateEvidenceBucketName.EvidenceBucketName, !Ref EvidenceBucketName ]
+        - ParameterName: S3TargetNetworkArchitecturePath
+          ParameterValue: !Sub
+            - "s3://${ClientEvidenceBucket}/gc-08/target_network_architecture.pdf"
+            - ClientEvidenceBucket: !If [ GenerateEvidenceBucketName, !GetAtt GenerateEvidenceBucketName.EvidenceBucketName, !Ref EvidenceBucketName ]
+        - ParameterName: S3TargetCloudDeploymentGuideDocumentPath
+          ParameterValue: !Sub
+            - "s3://${ClientEvidenceBucket}/gc-08/cloud_deployment_guide.pdf"
+            - ClientEvidenceBucket: !If [ GenerateEvidenceBucketName, !GetAtt GenerateEvidenceBucketName.EvidenceBucketName, !Ref EvidenceBucketName ]
+        - ParameterName: S3TargetCloudSegmentationDesignDocumentPath
+          ParameterValue: !Sub
+            - "s3://${ClientEvidenceBucket}/gc-08/cloud_segmentation_design.pdf"
+            - ClientEvidenceBucket: !If [ GenerateEvidenceBucketName, !GetAtt GenerateEvidenceBucketName.EvidenceBucketName, !Ref EvidenceBucketName ]
+        - ParameterName: S3NetworkArchitectureDocumentPath
+          ParameterValue: !Sub
+            - "s3://${ClientEvidenceBucket}/gc-09/network_security_architecture.pdf"
+            - ClientEvidenceBucket: !If [ GenerateEvidenceBucketName, !GetAtt GenerateEvidenceBucketName.EvidenceBucketName, !Ref EvidenceBucketName ]
+        - ParameterName: S3LogBucketsPath
+          ParameterValue: !Sub
+            - "s3://${ClientEvidenceBucket}/gc-10/log_buckets.txt"
+            - ClientEvidenceBucket: !If [ GenerateEvidenceBucketName, !GetAtt GenerateEvidenceBucketName.EvidenceBucketName, !Ref EvidenceBucketName ]
+        - ParameterName: S3SignedMOUDocumentPath
+          ParameterValue: !Sub
+            - "s3://${ClientEvidenceBucket}/gc-10/signed_mou.pdf"
+            - ClientEvidenceBucket: !If [ GenerateEvidenceBucketName, !GetAtt GenerateEvidenceBucketName.EvidenceBucketName, !Ref EvidenceBucketName ]
+        - ParameterName: S3MonitoringUseCasesPath
+          ParameterValue: !Sub
+            - "s3://${ClientEvidenceBucket}/gc-11/monitoring_usecases.pdf"
+            - ClientEvidenceBucket: !If [ GenerateEvidenceBucketName, !GetAtt GenerateEvidenceBucketName.EvidenceBucketName, !Ref EvidenceBucketName ]
+        - ParameterName: S3AccountManagementProcedurePath
+          ParameterValue: !Sub
+            - "s3://${ClientEvidenceBucket}/gc-13/emergency_account_management_procedures.pdf"
+            - ClientEvidenceBucket: !If [ GenerateEvidenceBucketName, !GetAtt GenerateEvidenceBucketName.EvidenceBucketName, !Ref EvidenceBucketName ]
+        - ParameterName: S3AccountMgmtApprovalsPath
+          ParameterValue: !Sub
+            - "s3://${ClientEvidenceBucket}/gc-13/emergency_account_management_approvals.pdf"
+            - ClientEvidenceBucket: !If [ GenerateEvidenceBucketName, !GetAtt GenerateEvidenceBucketName.EvidenceBucketName, !Ref EvidenceBucketName ]
+        - ParameterName: S3EmergencyAccountAlertsRuleNamesPath
+          ParameterValue: !Sub
+            - "s3://${ClientEvidenceBucket}/gc-13/rule_names.txt"
+            - ClientEvidenceBucket: !If [ GenerateEvidenceBucketName, !GetAtt GenerateEvidenceBucketName.EvidenceBucketName, !Ref EvidenceBucketName ]
+        - ParameterName: S3VpnIpRangesPath
+          ParameterValue: !Sub
+            - "s3://${ClientEvidenceBucket}/gc-03/vpn_ip_ranges.txt"
+            - ClientEvidenceBucket: !If [ GenerateEvidenceBucketName, !GetAtt GenerateEvidenceBucketName.EvidenceBucketName, !Ref EvidenceBucketName ]
+      OrganizationConformancePackName: !Sub "${OrganizationName}-GC-CP-Guardrails"
+      TemplateS3Uri: !Sub s3://${PipelineBucket}/${DeployVersion}/ConformancePack.yaml
+
+  #######################################################
+  # Part 5 - Audit Manager Components
+  #######################################################
+  AuditAccountAuditManager:
+    Type: AWS::CloudFormation::StackSet
+    DependsOn:
+      - AWSAuditManagerOrganizationsSetup
+      - ConformancePack
+      - AuditAccountPreRequisitesPart1
+      - AuditAccountPreRequisitesPart2
+      - AuditAccountPreRequisitesPart3
+      - AuditAccountPreRequisitesPart4
+      - AuditAccountPreRequisitesPart5
+      - AuditAccountPreRequisitesPart6
+      - AuditAccountPreRequisitesPart7
+      - AuditAccountPreRequisitesPart8
+      - AuditAccountPreRequisitesPartN
+      #- AllAccountPreRequisites
+    Properties:
+      AutoDeployment:
+        Enabled: true
+        RetainStacksOnAccountRemoval: true
+      Capabilities:
+        - CAPABILITY_IAM
+        - CAPABILITY_NAMED_IAM
+      Description: GC Guardrails Assessment - Audit Manager resources
+      ManagedExecution:
+        Active: true
+      OperationPreferences:
+        FailureToleranceCount: 0
+        MaxConcurrentCount: 1
+        RegionOrder:
+          - ca-central-1
+      Parameters:
+        - ParameterKey: OrganizationName
+          ParameterValue: !Ref OrganizationName
+        - ParameterKey: AuditAccountID
+          ParameterValue: !Ref AuditAccountID
+        - ParameterKey: EvidenceBucketName
+          ParameterValue: !If [ GenerateEvidenceBucketName, !GetAtt GenerateEvidenceBucketName.EvidenceBucketName, !Ref EvidenceBucketName ]
+        - ParameterKey: AdditionalAssessmentAdminRoleARN
+          ParameterValue: !Ref AdditionalAssessmentAdminRoleARN
+        - ParameterKey: RolePrefix
+          ParameterValue: !Ref RolePrefix
+      PermissionModel: SERVICE_MANAGED
+      StackInstancesGroup:
+        - DeploymentTargets:
+            OrganizationalUnitIds:
+              - !Ref SecurityOUID
+          Regions:
+            - ca-central-1
+      StackSetName: !Sub "${OrganizationName}-GC-AuditAccount-AuditManager"
+      Tags:
+        - Key: Source
+          Value: "ProServe Delivery Kit"
+      TemplateURL: !Sub https://${PipelineBucket}.s3.${AWS::Region}.amazonaws.com/${DeployVersion}/AuditAccountAuditManager.yaml
+
+  #######################################################
+  # Part 6 - Evidence Collection Components
+  #######################################################
+  EvidenceCollectionComponents:
+    Type: AWS::CloudFormation::StackSet
+    DependsOn:
+      - AuditAccountAuditManager
+    Properties:
+      AutoDeployment:
+        Enabled: true
+        RetainStacksOnAccountRemoval: true
+      Capabilities:
+        - CAPABILITY_IAM
+        - CAPABILITY_NAMED_IAM
+      Description: GC Guardrails Assessment - Evidence Collection
+      ManagedExecution:
+        Active: true
+      OperationPreferences:
+        FailureToleranceCount: 0
+        MaxConcurrentCount: 1
+        RegionOrder:
+          - ca-central-1
+      Parameters:
+        - ParameterKey: AuditAccountID
+          ParameterValue: !Ref AuditAccountID
+        - ParameterKey: DestBucketName
+          ParameterValue: !Ref DestBucketName
+        - ParameterKey: OrganizationId
+          ParameterValue: !Ref OrganizationId
+        - ParameterKey: ExecutionName
+          ParameterValue: !Ref ExecutionName
+        - ParameterKey: OrganizationName
+          ParameterValue: !Ref OrganizationName
+      PermissionModel: SERVICE_MANAGED
+      StackInstancesGroup:
+        - DeploymentTargets:
+            OrganizationalUnitIds:
+              - !Ref SecurityOUID
+            # Accounts:
+            #   - !Ref AuditAccountID
+          Regions:
+            - ca-central-1
+      StackSetName: !Sub "${OrganizationName}-GC-AuditAccount-EvidenceCollection"
+      Tags:
+        - Key: Source
+          Value: "ProServe Delivery Kit"
+      TemplateURL: !Sub https://${PipelineBucket}.s3.${AWS::Region}.amazonaws.com/${DeployVersion}/EvidenceCollectionComponents.yaml
+  #######################################################
+  # Part 7 - Role creation components
+  #######################################################
+  ManagementAccountOrgRoleGenerator:
+    Type: AWS::CloudFormation::StackSet
+    Properties:
+      TemplateURL: !Sub https://${PipelineBucket}.s3.${AWS::Region}.amazonaws.com/${DeployVersion}/OrgRoleGenerator.yaml
+#      AutoDeployment:
+#        Enabled: true
+#        RetainStacksOnAccountRemoval: true
+      Capabilities:
+        - CAPABILITY_IAM
+        - CAPABILITY_NAMED_IAM
+      Description: Compliance Dashboard - Org Role Generation
+      CallAs: SELF
+      ManagedExecution:
+        Active: true
+      OperationPreferences:
+        FailureToleranceCount: 0
+        MaxConcurrentCount: 1
+        RegionOrder:
+          - us-east-1
+      Parameters:
+        - ParameterKey: OrganizationName
+          ParameterValue: !Ref OrganizationName
+        - ParameterKey: AuditAccountID
+          ParameterValue: !Ref AuditAccountID
+        - ParameterKey: ClientEvidenceBucket
+          ParameterValue: !If [ GenerateEvidenceBucketName, !GetAtt GenerateEvidenceBucketName.EvidenceBucketName, !Ref EvidenceBucketName ]
+        - ParameterKey: AWSConfigConformsBucketName
+          ParameterValue: !If [ GenerateAWSConfigConformsBucketName, !GetAtt GenerateEvidenceBucketName.AWSConfigBucketName, !Ref AWSConfigConformsBucketName ]
+        - ParameterKey: AccelRolePrefix
+          ParameterValue: !Ref AccelRolePrefix
+        - ParameterKey: RolePrefix
+          ParameterValue: !Ref RolePrefix
+        - ParameterKey: AcceleratorRole
+          ParameterValue: !Ref AcceleratorRole
+      PermissionModel: SELF_MANAGED # SERVICE_MANAGED
+      StackInstancesGroup:
+        - DeploymentTargets:
+            Accounts:
+              - !Sub ${AWS::AccountId}
+          Regions:
+            - us-east-1
+      StackSetName: !Sub "${OrganizationName}-Compliance-Role-Generator"
+
+Outputs:
+  ClientEvidenceBucket:
+    Description: Amazon S3 bucket where evidence documents should be uploaded to
+    Value: !If [ GenerateEvidenceBucketName, !GetAtt GenerateEvidenceBucketName.EvidenceBucketName, !Ref EvidenceBucketName ]