--- conflicted
+++ resolved
@@ -39,12 +39,8 @@
     "DATE_FORMAT": "%Y-%m-%d",
     "STATE_S3_PREFIX": "state/",
     "CHUNK_S3_PREFIX": "chunks/",
-<<<<<<< HEAD
-    'CUTOFF': datetime.datetime.now(tz=datetime.timezone.utc) - datetime.timedelta(days=7)
-=======
     'EVIDENCE_FOLDER_CUTOFF': CURRENT_DT - datetime.timedelta(days=7),
     'EVIDENCE_ITEM_CUTOFF': CURRENT_DT - datetime.timedelta(days=1)
->>>>>>> a0f6eed3
 }
 
 logger = logging.getLogger(__name__)
@@ -300,14 +296,7 @@
             )
 
         for folder in resp.get("evidenceFolders", []):
-            # Only return recent folders
-            folder_date = folder.get("date")
-<<<<<<< HEAD
-            if folder_date and folder_date > config['CUTOFF']:
-=======
-            if folder_date and folder_date > config['EVIDENCE_FOLDER_CUTOFF']:
->>>>>>> a0f6eed3
-                yield folder
+            yield folder
 
         next_token = resp.get("nextToken")
         if not next_token:
@@ -363,11 +352,7 @@
 
     for item in evidence_items:
         evidence_time = item.get("time")
-<<<<<<< HEAD
-        if evidence_time and evidence_time > config['CUTOFF']:
-=======
-        if evidence_time and evidence_time > config['EVIDENCE_ITEM_CUTOFF']:
->>>>>>> a0f6eed3
+        if evidence_time and evidence_time > cutoff:
             aws_account_id = item.get("evidenceAwsAccountId", "UNKNOWN")
             tags = get_account_tags_cached(org_client, aws_account_id)
             cloud_profile = get_cloud_profile_from_tags(tags)
