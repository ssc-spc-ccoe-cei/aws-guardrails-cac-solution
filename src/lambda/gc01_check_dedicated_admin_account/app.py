--- conflicted
+++ resolved
@@ -663,10 +663,6 @@
             user_name = user.get("UserName")
             user_id = user.get("UserId")
             user_group_ids = fetch_sso_group_ids_for_user(identity_store_client, instance_id, user_id)
-<<<<<<< HEAD
-
-=======
->>>>>>> 631e1102
             
             if user_name in privileged_user_list:
                 if at_least_one_privileged_user_has_admin_access:
@@ -680,8 +676,6 @@
                         break
 
     admin_users_detected = set([user.lower() for user in admin_users_detected])
-    logger.info(f"Admin Users Detected: {admin_users_detected}")
-
     logger.info(f"Admin Users Detected: {admin_users_detected}")
 
     priv_set = set(privileged_user_list)
